#pragma once

#include <stdint.h>
#include <stdbool.h>

// from cereal.car.CarParams.SafetyModel
#define SAFETY_SILENT 0U
#define SAFETY_HONDA_NIDEC 1U
#define SAFETY_TOYOTA 2U
#define SAFETY_ELM327 3U
#define SAFETY_GM 4U
#define SAFETY_HONDA_BOSCH_GIRAFFE 5U
#define SAFETY_FORD 6U
#define SAFETY_HYUNDAI 8U
#define SAFETY_CHRYSLER 9U
#define SAFETY_TESLA 10U
#define SAFETY_SUBARU 11U
#define SAFETY_MAZDA 13U
#define SAFETY_NISSAN 14U
#define SAFETY_VOLKSWAGEN_MQB 15U
#define SAFETY_ALLOUTPUT 17U
#define SAFETY_GM_ASCM 18U
#define SAFETY_NOOUTPUT 19U
#define SAFETY_HONDA_BOSCH 20U
#define SAFETY_VOLKSWAGEN_PQ 21U
#define SAFETY_SUBARU_PREGLOBAL 22U
#define SAFETY_HYUNDAI_LEGACY 23U
#define SAFETY_HYUNDAI_COMMUNITY 24U
#define SAFETY_STELLANTIS 25U
#define SAFETY_FAW 26U
#define SAFETY_BODY 27U
#define SAFETY_HYUNDAI_CANFD 28U
#define SAFETY_RIVIAN 33U
#define SAFETY_VOLKSWAGEN_MEB 34U

#define GET_BIT(msg, b) ((bool)!!(((msg)->data[((b) / 8U)] >> ((b) % 8U)) & 0x1U))
#define GET_BYTE(msg, b) ((msg)->data[(b)])
#define GET_FLAG(value, mask) (((__typeof__(mask))(value) & (mask)) == (mask)) // cppcheck-suppress misra-c2012-1.2; allow __typeof__

#define BUILD_SAFETY_CFG(rx, tx) ((safety_config){(rx), (sizeof((rx)) / sizeof((rx)[0])), \
                                                  (tx), (sizeof((tx)) / sizeof((tx)[0])), \
                                                  false})
#define SET_RX_CHECKS(rx, config) \
  do { \
    (config).rx_checks = (rx); \
    (config).rx_checks_len = sizeof((rx)) / sizeof((rx)[0]); \
    (config).disable_forwarding = false; \
  } while (0);

#define SET_TX_MSGS(tx, config) \
  do { \
    (config).tx_msgs = (tx); \
    (config).tx_msgs_len = sizeof((tx)) / sizeof((tx)[0]); \
    (config).disable_forwarding = false; \
  } while (0);

#define UPDATE_VEHICLE_SPEED(val_ms) (update_sample(&vehicle_speed, ROUND((val_ms) * VEHICLE_SPEED_FACTOR)))

uint32_t GET_BYTES(const CANPacket_t *msg, int start, int len);

extern const int MAX_WRONG_COUNTERS;
#define MAX_ADDR_CHECK_MSGS 3U
#define MAX_SAMPLE_VALS 6
// used to represent floating point vehicle speed in a sample_t
#define VEHICLE_SPEED_FACTOR 1000.0
#define MAX_TORQUE_RT_INTERVAL 250000U

// Conversions
#define KPH_TO_MS (1.0 / 3.6)

// Lateral constants
// ISO 11270
static const float ISO_LATERAL_ACCEL = 3.0;  // m/s^2

static const float EARTH_G = 9.81;
static const float AVERAGE_ROAD_ROLL = 0.06;  // ~3.4 degrees, 6% superelevation

// sample struct that keeps 6 samples in memory
struct sample_t {
  int values[MAX_SAMPLE_VALS];
  int min;
  int max;
};

// safety code requires floats
struct lookup_t {
  float x[3];
  float y[3];
};

typedef struct {
  int addr;
  int bus;
  int len;
  bool check_relay;              // if true, trigger relay malfunction if existence on destination bus and block forwarding to destination bus
  bool disable_static_blocking;  // if true, static blocking is disabled so safety mode can dynamically handle it (e.g. selective AEB pass-through)
} CanMsg;

typedef enum {
  TorqueMotorLimited,   // torque steering command, limited by EPS output torque
  TorqueDriverLimited,  // torque steering command, limited by driver's input torque
} SteeringControlType;

typedef struct {
  // torque cmd limits
  const int max_torque;  // this upper limit is always enforced
  const bool dynamic_max_torque;  // use max_torque_lookup to apply torque limit based on speed
  const struct lookup_t max_torque_lookup;

  const int max_rate_up;
  const int max_rate_down;
  const int max_rt_delta;  // max change in torque per 250ms interval (MAX_TORQUE_RT_INTERVAL)

  const SteeringControlType type;

  // driver torque limits
  const int driver_torque_allowance;
  const int driver_torque_multiplier;

  // motor torque limits
  const int max_torque_error;

  // safety around steer req bit
  const int min_valid_request_frames;
  const int max_invalid_request_frames;
  const uint32_t min_valid_request_rt_interval;
  const bool has_steer_req_tolerance;
} TorqueSteeringLimits;

typedef struct {
  // angle cmd limits (also used by curvature control cars)
  const int max_angle;

  const float angle_deg_to_can;
  const struct lookup_t angle_rate_up_lookup;
  const struct lookup_t angle_rate_down_lookup;
  const int max_angle_error;             // used to limit error between meas and cmd while enabled
  const float angle_error_min_speed;     // minimum speed to start limiting angle error

  const bool angle_is_curvature;         // if true, we can apply max lateral acceleration limits
  const bool enforce_angle_error;        // enables max_angle_error check
  const bool inactive_angle_is_zero;     // if false, enforces angle near meas when disabled (default)
} AngleSteeringLimits;

// parameters for lateral accel/jerk angle limiting using a simple vehicle model
typedef struct {
  const float slip_factor;
  const float steer_ratio;
  const float wheelbase;
} AngleSteeringParams;

typedef struct {
  // curvature cmd limits
  const int max_curvature;
  const float curvature_to_can;
  const float send_rate;
  const bool inactive_curvature_is_zero; // if false, enforces angle near meas when disabled (default)
  const float roll_to_can;
} CurvatureSteeringLimits;

typedef struct {
  // acceleration cmd limits
  const int max_accel;
  const int min_accel;
  const int inactive_accel;

  // gas & brake cmd limits
  // inactive and min gas are 0 on most safety modes
  const int max_gas;
  const int min_gas;
  const int inactive_gas;
  const int max_brake;

  // transmission rpm limits
  const int max_transmission_rpm;
  const int min_transmission_rpm;
  const int inactive_transmission_rpm;

  // speed cmd limits
  const int inactive_speed;
} LongitudinalLimits;

typedef struct {
  const int addr;
  const int bus;
  const int len;
  const bool ignore_checksum;        // checksum check is not performed when set to true
  const bool ignore_counter;         // counter check is not performed when set to true
  const uint8_t max_counter;         // maximum value of the counter. 0 means that the counter check is skipped
  const bool ignore_quality_flag;    // true if quality flag check is skipped
  const uint32_t frequency;          // expected frequency of the message [Hz]
} CanMsgCheck;

typedef struct {
  // dynamic flags, reset on safety mode init
  bool msg_seen;
  int index;                         // if multiple messages are allowed to be checked, this stores the index of the first one seen. only msg[msg_index] will be used
  bool valid_checksum;               // true if and only if checksum check is passed
  int wrong_counters;                // counter of wrong counters, saturated between 0 and MAX_WRONG_COUNTERS
  bool valid_quality_flag;           // true if the message's quality/health/status signals are valid
  uint8_t last_counter;              // last counter value
  uint32_t last_timestamp;           // micro-s
  bool lagging;                      // true if and only if the time between updates is excessive
} RxStatus;

// params and flags about checksum, counter and frequency checks for each monitored address
typedef struct {
  const CanMsgCheck msg[MAX_ADDR_CHECK_MSGS];  // check either messages (e.g. honda steer)
  RxStatus status;
} RxCheck;

typedef struct {
  RxCheck *rx_checks;
  int rx_checks_len;
  const CanMsg *tx_msgs;
  int tx_msgs_len;
  bool disable_forwarding;
} safety_config;

typedef uint32_t (*get_checksum_t)(const CANPacket_t *to_push);
typedef uint32_t (*compute_checksum_t)(const CANPacket_t *to_push);
typedef uint8_t (*get_counter_t)(const CANPacket_t *to_push);
typedef bool (*get_quality_flag_valid_t)(const CANPacket_t *to_push);

typedef safety_config (*safety_hook_init)(uint16_t param);
typedef void (*rx_hook)(const CANPacket_t *to_push);
typedef bool (*tx_hook)(const CANPacket_t *to_send);  // returns true if the message is allowed
typedef bool (*fwd_hook)(int bus_num, int addr);      // returns true if the message should be blocked from forwarding

typedef struct {
  safety_hook_init init;
  rx_hook rx;
  tx_hook tx;
  fwd_hook fwd;
  get_checksum_t get_checksum;
  compute_checksum_t compute_checksum;
  get_counter_t get_counter;
  get_quality_flag_valid_t get_quality_flag_valid;
} safety_hooks;

bool safety_rx_hook(const CANPacket_t *to_push);
bool safety_tx_hook(CANPacket_t *to_send);
int to_signed(int d, int bits);
void update_sample(struct sample_t *sample, int sample_new);
bool get_longitudinal_allowed(void);
int ROUND(float val);
void gen_crc_lookup_table_8(uint8_t poly, uint8_t crc_lut[]);
#ifdef CANFD
void gen_crc_lookup_table_16(uint16_t poly, uint16_t crc_lut[]);
#endif
bool steer_torque_cmd_checks(int desired_torque, int steer_req, const TorqueSteeringLimits limits);
bool steer_angle_cmd_checks(int desired_angle, bool steer_control_enabled, const AngleSteeringLimits limits);
<<<<<<< HEAD
bool steer_curvature_cmd_checks(int desired_curvature, int desired_steer_power, bool steer_control_enabled, const CurvatureSteeringLimits limits);
=======
bool steer_angle_cmd_checks_vm(int desired_angle, bool steer_control_enabled, const AngleSteeringLimits limits,
                               const AngleSteeringParams params);
>>>>>>> a82c8d83
bool longitudinal_accel_checks(int desired_accel, const LongitudinalLimits limits);
bool longitudinal_speed_checks(int desired_speed, const LongitudinalLimits limits);
bool longitudinal_gas_checks(int desired_gas, const LongitudinalLimits limits);
bool longitudinal_transmission_rpm_checks(int desired_transmission_rpm, const LongitudinalLimits limits);
bool longitudinal_brake_checks(int desired_brake, const LongitudinalLimits limits);
void pcm_cruise_check(bool cruise_engaged);
void speed_mismatch_check(const float speed_2);

void safety_tick(const safety_config *safety_config);

// This can be set by the safety hooks
extern bool controls_allowed;
extern bool relay_malfunction;
extern bool gas_pressed;
extern bool gas_pressed_prev;
extern bool brake_pressed;
extern bool brake_pressed_prev;
extern bool regen_braking;
extern bool regen_braking_prev;
extern bool steering_disengage;
extern bool steering_disengage_prev;
extern bool cruise_engaged_prev;
extern struct sample_t vehicle_speed;
extern bool vehicle_moving;
extern bool acc_main_on; // referred to as "ACC off" in ISO 15622:2018
extern int cruise_button_prev;
extern bool safety_rx_checks_invalid;

// for safety modes with torque steering control
extern int desired_torque_last;       // last desired steer torque
extern int rt_torque_last;            // last desired torque for real time check
extern int valid_steer_req_count;     // counter for steer request bit matching non-zero torque
extern int invalid_steer_req_count;   // counter to allow multiple frames of mismatching torque request bit
extern struct sample_t torque_meas;       // last 6 motor torques produced by the eps
extern struct sample_t torque_driver;     // last 6 driver torques measured
extern uint32_t ts_torque_check_last;
extern uint32_t ts_steer_req_mismatch_last;  // last timestamp steer req was mismatched with torque

// state for controls_allowed timeout logic
extern bool heartbeat_engaged;             // openpilot enabled, passed in heartbeat USB command
extern uint32_t heartbeat_engaged_mismatches;  // count of mismatches between heartbeat_engaged and controls_allowed

// for safety modes with angle steering control
extern uint32_t ts_angle_last;
extern int desired_angle_last;
extern struct sample_t angle_meas;         // last 6 steer angles/curvatures
extern struct sample_t curvature_meas;     // last 6 curvatures
extern struct sample_t roll;               // last 6 roll values
extern int desired_curvature_last;
extern int desired_steer_power_last;

// Alt experiences can be set with a USB command
// It enables features that allow alternative experiences, like not disengaging on gas press
// It is only either 0 or 1 on mainline comma.ai openpilot

//#define ALT_EXP_DISABLE_DISENGAGE_ON_GAS 1  // not used anymore, but reserved

// If using this flag, make sure to communicate to your users that a stock safety feature is now disabled.
#define ALT_EXP_DISABLE_STOCK_AEB 2

// If using this flag, be aware that harder braking is more likely to lead to rear endings,
//   and that alone this flag doesn't make braking compliant because there's also a time element.
// Setting this flag is used for allowing the full -5.0 to +4.0 m/s^2 at lower speeds
// See ISO 15622:2018 for more information.
#define ALT_EXP_RAISE_LONGITUDINAL_LIMITS_TO_ISO_MAX 8

// This flag allows AEB to be commanded from openpilot.
#define ALT_EXP_ALLOW_AEB 16

extern int alternative_experience;

// time since safety mode has been changed
extern uint32_t safety_mode_cnt;

typedef struct {
  uint16_t id;
  const safety_hooks *hooks;
} safety_hook_config;

extern uint16_t current_safety_mode;
extern uint16_t current_safety_param;
extern int current_safety_param_sp;
extern safety_config current_safety_config;

int safety_fwd_hook(int bus_num, int addr);
int set_safety_hooks(uint16_t mode, uint16_t param);

extern const safety_hooks body_hooks;
extern const safety_hooks chrysler_hooks;
extern const safety_hooks elm327_hooks;
extern const safety_hooks nooutput_hooks;
extern const safety_hooks alloutput_hooks;
extern const safety_hooks ford_hooks;
extern const safety_hooks gm_hooks;
extern const safety_hooks honda_nidec_hooks;
extern const safety_hooks honda_bosch_hooks;
extern const safety_hooks hyundai_canfd_hooks;
extern const safety_hooks hyundai_hooks;
extern const safety_hooks hyundai_legacy_hooks;
extern const safety_hooks mazda_hooks;
extern const safety_hooks nissan_hooks;
extern const safety_hooks subaru_hooks;
extern const safety_hooks subaru_preglobal_hooks;
extern const safety_hooks tesla_hooks;
extern const safety_hooks toyota_hooks;
extern const safety_hooks volkswagen_mqb_hooks;
extern const safety_hooks volkswagen_pq_hooks;
extern const safety_hooks volkswagen_meb_hooks;
extern const safety_hooks rivian_hooks;<|MERGE_RESOLUTION|>--- conflicted
+++ resolved
@@ -250,12 +250,9 @@
 #endif
 bool steer_torque_cmd_checks(int desired_torque, int steer_req, const TorqueSteeringLimits limits);
 bool steer_angle_cmd_checks(int desired_angle, bool steer_control_enabled, const AngleSteeringLimits limits);
-<<<<<<< HEAD
 bool steer_curvature_cmd_checks(int desired_curvature, int desired_steer_power, bool steer_control_enabled, const CurvatureSteeringLimits limits);
-=======
 bool steer_angle_cmd_checks_vm(int desired_angle, bool steer_control_enabled, const AngleSteeringLimits limits,
                                const AngleSteeringParams params);
->>>>>>> a82c8d83
 bool longitudinal_accel_checks(int desired_accel, const LongitudinalLimits limits);
 bool longitudinal_speed_checks(int desired_speed, const LongitudinalLimits limits);
 bool longitudinal_gas_checks(int desired_gas, const LongitudinalLimits limits);
