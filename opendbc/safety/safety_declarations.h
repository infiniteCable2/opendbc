--- conflicted
+++ resolved
@@ -68,17 +68,6 @@
 // Conversions
 #define KPH_TO_MS (1.0 / 3.6)
 
-<<<<<<< HEAD
-// Lateral constants
-// ISO 11270
-static const float ISO_LATERAL_ACCEL = 3.0;  // m/s^2
-static const float ISO_LATERAL_JERK = 5.0;  // m/s^3
-
-static const float EARTH_G = 9.81;
-static const float AVERAGE_ROAD_ROLL = 0.06;  // ~3.4 degrees, 6% superelevation
-
-=======
->>>>>>> e483ba24
 // sample struct that keeps 6 samples in memory
 struct sample_t {
   int values[MAX_SAMPLE_VALS];
