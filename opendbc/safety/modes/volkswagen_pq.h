#pragma once

#include "opendbc/safety/safety_declarations.h"
#include "opendbc/safety/modes/volkswagen_common.h"

#define MSG_LENKHILFE_3         0x0D0U   // RX from EPS, for steering angle and driver steering torque
#define MSG_HCA_1               0x0D2U   // TX by OP, Heading Control Assist steering torque
#define MSG_BREMSE_1            0x1A0U   // RX from ABS, for ego speed
#define MSG_MOTOR_2             0x288U   // RX from ECU, for CC state and brake switch state
#define MSG_ACC_SYSTEM          0x368U   // TX by OP, longitudinal acceleration controls
#define MSG_MOTOR_3             0x380U   // RX from ECU, for driver throttle input
#define MSG_GRA_NEU             0x38AU   // TX by OP, ACC control buttons for cancel/resume
#define MSG_MOTOR_5             0x480U   // RX from ECU, for ACC main switch state
#define MSG_ACC_GRA_ANZEIGE     0x56AU   // TX by OP, ACC HUD
#define MSG_LDW_1               0x5BEU   // TX by OP, Lane line recognition and text alerts

static uint32_t volkswagen_pq_get_checksum(const CANPacket_t *msg) {
  return (uint32_t)msg->data[(msg->addr == MSG_MOTOR_5) ? 7 : 0];
}

static uint8_t volkswagen_pq_get_counter(const CANPacket_t *msg) {
  uint8_t counter = 0U;

  if (msg->addr == MSG_LENKHILFE_3) {
    counter = (uint8_t)(msg->data[1] & 0xF0U) >> 4;
  } else if (msg->addr == MSG_GRA_NEU) {
    counter = (uint8_t)(msg->data[2] & 0xF0U) >> 4;
  } else {
  }

  return counter;
}

static uint32_t volkswagen_pq_compute_checksum(const CANPacket_t *msg) {
  int len = GET_LEN(msg);
  uint8_t checksum = 0U;
  int checksum_byte = (msg->addr == MSG_MOTOR_5) ? 7 : 0;

  // Simple XOR over the payload, except for the byte where the checksum lives.
  for (int i = 0; i < len; i++) {
    if (i != checksum_byte) {
      checksum ^= (uint8_t)msg->data[i];
    }
  }

  return checksum;
}

static safety_config volkswagen_pq_init(uint16_t param) {
  // Transmit of GRA_Neu is allowed on bus 0 and 2 to keep compatibility with gateway and camera integration
  static const CanMsg VOLKSWAGEN_PQ_STOCK_TX_MSGS[] = {{MSG_HCA_1, 0, 5, .check_relay = true}, {MSG_LDW_1, 0, 8, .check_relay = true}, {MSG_LDW_1, 1, 8, .check_relay = true},
                                                       {MSG_GRA_NEU, 0, 4, .check_relay = false}, {MSG_GRA_NEU, 1, 4, .check_relay = false}, {MSG_GRA_NEU, 2, 4, .check_relay = false}};

  static const CanMsg VOLKSWAGEN_PQ_LONG_TX_MSGS[] =  {{MSG_HCA_1, 0, 5, .check_relay = true}, {MSG_LDW_1, 0, 8, .check_relay = true}, {MSG_LDW_1, 1, 8, .check_relay = true},
                                                       {MSG_GRA_NEU, 0, 4, .check_relay = false}, {MSG_GRA_NEU, 1, 4, .check_relay = false}, {MSG_GRA_NEU, 2, 4, .check_relay = false},
                                                       {MSG_ACC_SYSTEM, 0, 8, .check_relay = true}, {MSG_ACC_GRA_ANZEIGE, 0, 8, .check_relay = true}};

  static RxCheck volkswagen_pq_rx_checks[] = {
    {.msg = {{MSG_LENKHILFE_3, 0, 6, 100U, .max_counter = 15U, .ignore_quality_flag = true}, { 0 }, { 0 }}},
    {.msg = {{MSG_BREMSE_1, 0, 8, 100U, .ignore_checksum = true, .ignore_counter = true, .ignore_quality_flag = true}, { 0 }, { 0 }}},
    {.msg = {{MSG_MOTOR_2, 0, 8, 50U, .ignore_checksum = true, .ignore_counter = true, .ignore_quality_flag = true}, { 0 }, { 0 }}},
    {.msg = {{MSG_MOTOR_3, 0, 8, 100U, .ignore_checksum = true, .ignore_counter = true, .ignore_quality_flag = true}, { 0 }, { 0 }}},
    {.msg = {{MSG_MOTOR_5, 0, 8, 50U, .ignore_counter = true, .ignore_quality_flag = true}, { 0 }, { 0 }}},
    {.msg = {{MSG_GRA_NEU, 0, 4, 30U, .max_counter = 15U, .ignore_quality_flag = true}, { 0 }, { 0 }}},
  };

  UNUSED(param);

  volkswagen_set_button_prev = false;
  volkswagen_resume_button_prev = false;

#ifdef ALLOW_DEBUG
  volkswagen_longitudinal = GET_FLAG(param, FLAG_VOLKSWAGEN_LONG_CONTROL);
#endif
  return volkswagen_longitudinal ? BUILD_SAFETY_CFG(volkswagen_pq_rx_checks, VOLKSWAGEN_PQ_LONG_TX_MSGS) : \
                                   BUILD_SAFETY_CFG(volkswagen_pq_rx_checks, VOLKSWAGEN_PQ_STOCK_TX_MSGS);
}

static void volkswagen_pq_rx_hook(const CANPacket_t *msg) {
  if (msg->bus == 0U) {
    // Update in-motion state from speed value.
    // Signal: Bremse_1.Geschwindigkeit_neu__Bremse_1_
    if (msg->addr == MSG_BREMSE_1) {
      int speed = ((msg->data[2] & 0xFEU) >> 1) | (msg->data[3] << 7);
      vehicle_moving = speed > 0;
    }

    // Update driver input torque samples
    // Signal: Lenkhilfe_3.LH3_LM (absolute torque)
    // Signal: Lenkhilfe_3.LH3_LMSign (direction)
    if (msg->addr == MSG_LENKHILFE_3) {
      int torque_driver_new = msg->data[2] | ((msg->data[3] & 0x3U) << 8);
      int sign = (msg->data[3] & 0x4U) >> 2;
      if (sign == 1) {
        torque_driver_new *= -1;
      }
      update_sample(&torque_driver, torque_driver_new);
    }

    if (addr == MSG_MOTOR_5) {
      // ACC main switch on is a prerequisite to enter controls, exit controls immediately on main switch off
      // Signal: Motor_5.GRA_Hauptschalter
      acc_main_on = GET_BIT(to_push, 50U);
    }
    
    if (volkswagen_longitudinal) {
<<<<<<< HEAD
      if (!acc_main_on) {
        controls_allowed = false;
      }
      
      if (addr == MSG_GRA_NEU) {
=======
      if (msg->addr == MSG_MOTOR_5) {
        // ACC main switch on is a prerequisite to enter controls, exit controls immediately on main switch off
        // Signal: Motor_5.GRA_Hauptschalter
        acc_main_on = GET_BIT(msg, 50U);
        if (!acc_main_on) {
          controls_allowed = false;
        }
      }

      if (msg->addr == MSG_GRA_NEU) {
>>>>>>> c5b8a646
        // If ACC main switch is on, enter controls on falling edge of Set or Resume
        // Signal: GRA_Neu.GRA_Neu_Setzen
        // Signal: GRA_Neu.GRA_Neu_Recall
        bool set_button = GET_BIT(msg, 16U);
        bool resume_button = GET_BIT(msg, 17U);
        if ((volkswagen_set_button_prev && !set_button) || (volkswagen_resume_button_prev && !resume_button)) {
          controls_allowed = acc_main_on;
        }
        volkswagen_set_button_prev = set_button;
        volkswagen_resume_button_prev = resume_button;
        // Exit controls on rising edge of Cancel, override Set/Resume if present simultaneously
        // Signal: GRA_ACC_01.GRA_Abbrechen
        if (GET_BIT(msg, 9U)) {
          controls_allowed = false;
        }
      }
    } else {
      if (msg->addr == MSG_MOTOR_2) {
        // Enter controls on rising edge of stock ACC, exit controls if stock ACC disengages
        // Signal: Motor_2.GRA_Status
        int acc_status = (msg->data[2] & 0xC0U) >> 6;
        bool cruise_engaged = (acc_status == 1) || (acc_status == 2);
        pcm_cruise_check(cruise_engaged);
      }
    }

    // Signal: Motor_3.Fahrpedal_Rohsignal
    if (msg->addr == MSG_MOTOR_3) {
      gas_pressed = (msg->data[2]);
    }

    // Signal: Motor_2.Bremslichtschalter
    if (msg->addr == MSG_MOTOR_2) {
      brake_pressed = (msg->data[2] & 0x1U);
    }
  }
}

static bool volkswagen_pq_tx_hook(const CANPacket_t *msg) {
  // lateral limits
  const TorqueSteeringLimits VOLKSWAGEN_PQ_STEERING_LIMITS = {
    .max_torque = 300,               // 3.0 Nm (EPS side max of 3.0Nm with fault if violated)
    .max_rt_delta = 113,             // 6 max rate up * 50Hz send rate * 250000 RT interval / 1000000 = 75 ; 125 * 1.5 for safety pad = 113
    .max_rate_up = 6,                // 3.0 Nm/s RoC limit (EPS rack has own soft-limit of 5.0 Nm/s)
    .max_rate_down = 10,             // 5.0 Nm/s RoC limit (EPS rack has own soft-limit of 5.0 Nm/s)
    .driver_torque_multiplier = 3,
    .driver_torque_allowance = 80,
    .type = TorqueDriverLimited,
  };

  // longitudinal limits
  // acceleration in m/s2 * 1000 to avoid floating point math
  const LongitudinalLimits VOLKSWAGEN_PQ_LONG_LIMITS = {
    .max_accel = 2000,
    .min_accel = -3500,
    .inactive_accel = 3010,  // VW sends one increment above the max range when inactive
  };

  bool tx = true;

  // Safety check for HCA_1 Heading Control Assist torque
  // Signal: HCA_1.LM_Offset (absolute torque)
  // Signal: HCA_1.LM_Offsign (direction)
  if (msg->addr == MSG_HCA_1) {
    int desired_torque = msg->data[2] | ((msg->data[3] & 0x7FU) << 8);
    desired_torque = desired_torque / 32;  // DBC scale from PQ network to centi-Nm
    int sign = (msg->data[3] & 0x80U) >> 7;
    if (sign == 1) {
      desired_torque *= -1;
    }

    uint32_t hca_status = ((msg->data[1] >> 4) & 0xFU);
    bool steer_req = ((hca_status == 5U) || (hca_status == 7U));

    if (steer_torque_cmd_checks(desired_torque, steer_req, VOLKSWAGEN_PQ_STEERING_LIMITS)) {
      tx = false;
    }
  }

  // Safety check for acceleration commands
  // To avoid floating point math, scale upward and compare to pre-scaled safety m/s2 boundaries
  if (msg->addr == MSG_ACC_SYSTEM) {
    // Signal: ACC_System.ACS_Sollbeschl (acceleration in m/s2, scale 0.005, offset -7.22)
    int desired_accel = ((((msg->data[4] & 0x7U) << 8) | msg->data[3]) * 5U) - 7220U;

    if (longitudinal_accel_checks(desired_accel, VOLKSWAGEN_PQ_LONG_LIMITS)) {
      tx = false;
    }
  }

  // FORCE CANCEL: ensuring that only the cancel button press is sent when controls are off.
  // This avoids unintended engagements while still allowing resume spam
  if ((msg->addr == MSG_GRA_NEU) && !controls_allowed) {
    // Signal: GRA_Neu.GRA_Neu_Setzen
    // Signal: GRA_Neu.GRA_Neu_Recall
    if (GET_BIT(msg, 16U) || GET_BIT(msg, 17U)) {
      tx = false;
    }
  }

  return tx;
}

const safety_hooks volkswagen_pq_hooks = {
  .init = volkswagen_pq_init,
  .rx = volkswagen_pq_rx_hook,
  .tx = volkswagen_pq_tx_hook,
  .get_counter = volkswagen_pq_get_counter,
  .get_checksum = volkswagen_pq_get_checksum,
  .compute_checksum = volkswagen_pq_compute_checksum,
};<|MERGE_RESOLUTION|>--- conflicted
+++ resolved
@@ -97,31 +97,18 @@
       update_sample(&torque_driver, torque_driver_new);
     }
 
-    if (addr == MSG_MOTOR_5) {
+    if (msg->addr == MSG_MOTOR_5) {
       // ACC main switch on is a prerequisite to enter controls, exit controls immediately on main switch off
       // Signal: Motor_5.GRA_Hauptschalter
       acc_main_on = GET_BIT(to_push, 50U);
     }
     
     if (volkswagen_longitudinal) {
-<<<<<<< HEAD
       if (!acc_main_on) {
         controls_allowed = false;
       }
       
-      if (addr == MSG_GRA_NEU) {
-=======
-      if (msg->addr == MSG_MOTOR_5) {
-        // ACC main switch on is a prerequisite to enter controls, exit controls immediately on main switch off
-        // Signal: Motor_5.GRA_Hauptschalter
-        acc_main_on = GET_BIT(msg, 50U);
-        if (!acc_main_on) {
-          controls_allowed = false;
-        }
-      }
-
       if (msg->addr == MSG_GRA_NEU) {
->>>>>>> c5b8a646
         // If ACC main switch is on, enter controls on falling edge of Set or Resume
         // Signal: GRA_Neu.GRA_Neu_Setzen
         // Signal: GRA_Neu.GRA_Neu_Recall
