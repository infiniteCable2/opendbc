#pragma once

#include "opendbc/safety/declarations.h"
#include "opendbc/safety/modes/volkswagen_common.h"

#define MSG_LENKHILFE_3         0x0D0U   // RX from EPS, for steering angle and driver steering torque
#define MSG_HCA_1               0x0D2U   // TX by OP, Heading Control Assist steering torque
#define MSG_BREMSE_1            0x1A0U   // RX from ABS, for ego speed
#define MSG_MOTOR_2             0x288U   // RX from ECU, for CC state and brake switch state
#define MSG_ACC_SYSTEM          0x368U   // TX by OP, longitudinal acceleration controls
#define MSG_MOTOR_3             0x380U   // RX from ECU, for driver throttle input
#define MSG_GRA_NEU             0x38AU   // TX by OP, ACC control buttons for cancel/resume
#define MSG_MOTOR_5             0x480U   // RX from ECU, for ACC main switch state
#define MSG_ACC_GRA_ANZEIGE     0x56AU   // TX by OP, ACC HUD
#define MSG_LDW_1               0x5BEU   // TX by OP, Lane line recognition and text alerts

static uint32_t volkswagen_pq_get_checksum(const CANPacket_t *msg) {
  return (uint32_t)msg->data[(msg->addr == MSG_MOTOR_5) ? 7 : 0];
}

static uint8_t volkswagen_pq_get_counter(const CANPacket_t *msg) {
  uint8_t counter = 0U;

  if (msg->addr == MSG_LENKHILFE_3) {
    counter = (uint8_t)(msg->data[1] & 0xF0U) >> 4;
  } else if (msg->addr == MSG_GRA_NEU) {
    counter = (uint8_t)(msg->data[2] & 0xF0U) >> 4;
  } else {
  }

  return counter;
}

static uint32_t volkswagen_pq_compute_checksum(const CANPacket_t *msg) {
  int len = GET_LEN(msg);
  uint8_t checksum = 0U;
  int checksum_byte = (msg->addr == MSG_MOTOR_5) ? 7 : 0;

  // Simple XOR over the payload, except for the byte where the checksum lives.
  for (int i = 0; i < len; i++) {
    if (i != checksum_byte) {
      checksum ^= (uint8_t)msg->data[i];
    }
  }

  return checksum;
}

static safety_config volkswagen_pq_init(uint16_t param) {
  // Transmit of GRA_Neu is allowed on bus 0 and 2 to keep compatibility with gateway and camera integration
  static const CanMsg VOLKSWAGEN_PQ_STOCK_TX_MSGS[] = {{MSG_HCA_1, 0, 5, .check_relay = true}, {MSG_LDW_1, 0, 8, .check_relay = true},
                                                       {MSG_GRA_NEU, 0, 4, .check_relay = false}, {MSG_GRA_NEU, 1, 4, .check_relay = false}, {MSG_GRA_NEU, 2, 4, .check_relay = false}};

  static const CanMsg VOLKSWAGEN_PQ_LONG_TX_MSGS[] =  {{MSG_HCA_1, 0, 5, .check_relay = true}, {MSG_LDW_1, 0, 8, .check_relay = true},
                                                       {MSG_ACC_SYSTEM, 0, 8, .check_relay = true}, {MSG_ACC_GRA_ANZEIGE, 0, 8, .check_relay = true}};

  static RxCheck volkswagen_pq_rx_checks[] = {
    {.msg = {{MSG_LENKHILFE_3, 0, 6, 100U, .max_counter = 15U, .ignore_quality_flag = true}, { 0 }, { 0 }}},
    {.msg = {{MSG_BREMSE_1, 0, 8, 100U, .ignore_checksum = true, .ignore_counter = true, .ignore_quality_flag = true}, { 0 }, { 0 }}},
    {.msg = {{MSG_MOTOR_2, 0, 8, 50U, .ignore_checksum = true, .ignore_counter = true, .ignore_quality_flag = true}, { 0 }, { 0 }}},
    {.msg = {{MSG_MOTOR_3, 0, 8, 100U, .ignore_checksum = true, .ignore_counter = true, .ignore_quality_flag = true}, { 0 }, { 0 }}},
    {.msg = {{MSG_MOTOR_5, 0, 8, 50U, .ignore_counter = true, .ignore_quality_flag = true}, { 0 }, { 0 }}},
    {.msg = {{MSG_GRA_NEU, 0, 4, 30U, .max_counter = 15U, .ignore_quality_flag = true}, { 0 }, { 0 }}},
  };

  volkswagen_common_init();

#ifdef ALLOW_DEBUG
  volkswagen_longitudinal = GET_FLAG(param, FLAG_VOLKSWAGEN_LONG_CONTROL);
#else
  SAFETY_UNUSED(param);
#endif
  return volkswagen_longitudinal ? BUILD_SAFETY_CFG(volkswagen_pq_rx_checks, VOLKSWAGEN_PQ_LONG_TX_MSGS) : \
                                   BUILD_SAFETY_CFG(volkswagen_pq_rx_checks, VOLKSWAGEN_PQ_STOCK_TX_MSGS);
}

static void volkswagen_pq_rx_hook(const CANPacket_t *msg) {
  if (msg->bus == 0U) {
    // Update in-motion state from speed value.
    // Signal: Bremse_1.BR1_Rad_kmh
    if (msg->addr == MSG_BREMSE_1) {
      int speed = ((msg->data[2] & 0xFEU) >> 1) | (msg->data[3] << 7);
      vehicle_moving = speed > 0;
    }

    // Update driver input torque samples
    // Signal: Lenkhilfe_3.LH3_LM (absolute torque)
    // Signal: Lenkhilfe_3.LH3_LMSign (direction)
    if (msg->addr == MSG_LENKHILFE_3) {
      int torque_driver_new = msg->data[2] | ((msg->data[3] & 0x3U) << 8);
      int sign = (msg->data[3] & 0x4U) >> 2;
      if (sign == 1) {
        torque_driver_new *= -1;
      }
      update_sample(&torque_driver, torque_driver_new);
    }

    if (msg->addr == MSG_MOTOR_5) {
      // ACC main switch on is a prerequisite to enter controls, exit controls immediately on main switch off
      // Signal: Motor_5.GRA_Hauptschalter
      acc_main_on = GET_BIT(msg, 50U);
    }
    
    if (volkswagen_longitudinal) {
<<<<<<< HEAD
      if (!acc_main_on) {
        controls_allowed = false;
=======
      if (msg->addr == MSG_MOTOR_5) {
        // ACC main switch on is a prerequisite to enter controls, exit controls immediately on main switch off
        // Signal: Motor_5.MO5_GRA_Hauptsch
        acc_main_on = GET_BIT(msg, 50U);
        if (!acc_main_on) {
          controls_allowed = false;
        }
>>>>>>> 62f6f9e4
      }
      
      if (msg->addr == MSG_GRA_NEU) {
        // If ACC main switch is on, enter controls on falling edge of Set or Resume
        // Signal: GRA_Neu.GRA_Neu_Setzen
        // Signal: GRA_Neu.GRA_Neu_Recall
        bool set_button = GET_BIT(msg, 16U);
        bool resume_button = GET_BIT(msg, 17U);
        if ((volkswagen_set_button_prev && !set_button) || (volkswagen_resume_button_prev && !resume_button)) {
          controls_allowed = acc_main_on;
        }
        volkswagen_set_button_prev = set_button;
        volkswagen_resume_button_prev = resume_button;
        // Exit controls on rising edge of Cancel, override Set/Resume if present simultaneously
        // Signal: GRA_ACC_01.GRA_Abbrechen
        if (GET_BIT(msg, 9U)) {
          controls_allowed = false;
        }
      }
    } else {
      if (msg->addr == MSG_MOTOR_2) {
        // Enter controls on rising edge of stock ACC, exit controls if stock ACC disengages
        // Signal: Motor_2.MO2_Sta_GRA
        int acc_status = (msg->data[2] & 0xC0U) >> 6;
        bool cruise_engaged = (acc_status == 1) || (acc_status == 2);
        pcm_cruise_check(cruise_engaged);
      }
    }

    // Signal: Motor_3.MO3_Pedalwert
    if (msg->addr == MSG_MOTOR_3) {
      gas_pressed = (msg->data[2]);
    }

    // Signal: Motor_2.MO2_BLS
    if (msg->addr == MSG_MOTOR_2) {
      brake_pressed = (msg->data[2] & 0x1U);
    }
  }
}

static bool volkswagen_pq_tx_hook(const CANPacket_t *msg) {
  // lateral limits
  const TorqueSteeringLimits VOLKSWAGEN_PQ_STEERING_LIMITS = {
    .max_torque = 300,               // 3.0 Nm (EPS side max of 3.0Nm with fault if violated)
    .max_rt_delta = 113,             // 6 max rate up * 50Hz send rate * 250000 RT interval / 1000000 = 75 ; 125 * 1.5 for safety pad = 113
    .max_rate_up = 6,                // 3.0 Nm/s RoC limit (EPS rack has own soft-limit of 5.0 Nm/s)
    .max_rate_down = 10,             // 5.0 Nm/s RoC limit (EPS rack has own soft-limit of 5.0 Nm/s)
    .driver_torque_multiplier = 3,
    .driver_torque_allowance = 80,
    .type = TorqueDriverLimited,
  };

  // longitudinal limits
  // acceleration in m/s2 * 1000 to avoid floating point math
  const LongitudinalLimits VOLKSWAGEN_PQ_LONG_LIMITS = {
    .max_accel = 2000,
    .min_accel = -3500,
    .inactive_accel = 3010,  // VW sends one increment above the max range when inactive
  };

  bool tx = true;

  // Safety check for HCA_1 Heading Control Assist torque
  // Signal: HCA_1.LM_Offset (absolute torque)
  // Signal: HCA_1.LM_Offsign (direction)
  if (msg->addr == MSG_HCA_1) {
    int desired_torque = msg->data[2] | ((msg->data[3] & 0x7FU) << 8);
    desired_torque = desired_torque / 32;  // DBC scale from PQ network to centi-Nm
    int sign = (msg->data[3] & 0x80U) >> 7;
    if (sign == 1) {
      desired_torque *= -1;
    }

    uint32_t hca_status = ((msg->data[1] >> 4) & 0xFU);
    bool steer_req = ((hca_status == 5U) || (hca_status == 7U));

    if (steer_torque_cmd_checks(desired_torque, steer_req, VOLKSWAGEN_PQ_STEERING_LIMITS)) {
      tx = false;
    }
  }

  // Safety check for acceleration commands
  // To avoid floating point math, scale upward and compare to pre-scaled safety m/s2 boundaries
  if (msg->addr == MSG_ACC_SYSTEM) {
    // Signal: ACC_System.ACS_Sollbeschl (acceleration in m/s2, scale 0.005, offset -7.22)
    int desired_accel = ((((msg->data[4] & 0x7U) << 8) | msg->data[3]) * 5U) - 7220U;

    if (longitudinal_accel_checks(desired_accel, VOLKSWAGEN_PQ_LONG_LIMITS)) {
      tx = false;
    }
  }

  // FORCE CANCEL: ensuring that only the cancel button press is sent when controls are off.
  // This avoids unintended engagements while still allowing resume spam
  if ((msg->addr == MSG_GRA_NEU) && !controls_allowed) {
    // Signal: GRA_Neu.GRA_Neu_Setzen
    // Signal: GRA_Neu.GRA_Neu_Recall
    if (GET_BIT(msg, 16U) || GET_BIT(msg, 17U)) {
      tx = false;
    }
  }

  return tx;
}

const safety_hooks volkswagen_pq_hooks = {
  .init = volkswagen_pq_init,
  .rx = volkswagen_pq_rx_hook,
  .tx = volkswagen_pq_tx_hook,
  .get_counter = volkswagen_pq_get_counter,
  .get_checksum = volkswagen_pq_get_checksum,
  .compute_checksum = volkswagen_pq_compute_checksum,
};<|MERGE_RESOLUTION|>--- conflicted
+++ resolved
@@ -97,23 +97,13 @@
 
     if (msg->addr == MSG_MOTOR_5) {
       // ACC main switch on is a prerequisite to enter controls, exit controls immediately on main switch off
-      // Signal: Motor_5.GRA_Hauptschalter
+      // Signal: Motor_5.MO5_GRA_Hauptsch
       acc_main_on = GET_BIT(msg, 50U);
     }
     
     if (volkswagen_longitudinal) {
-<<<<<<< HEAD
       if (!acc_main_on) {
         controls_allowed = false;
-=======
-      if (msg->addr == MSG_MOTOR_5) {
-        // ACC main switch on is a prerequisite to enter controls, exit controls immediately on main switch off
-        // Signal: Motor_5.MO5_GRA_Hauptsch
-        acc_main_on = GET_BIT(msg, 50U);
-        if (!acc_main_on) {
-          controls_allowed = false;
-        }
->>>>>>> 62f6f9e4
       }
       
       if (msg->addr == MSG_GRA_NEU) {
