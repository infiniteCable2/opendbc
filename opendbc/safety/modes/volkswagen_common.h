#pragma once

extern const uint16_t FLAG_VOLKSWAGEN_LONG_CONTROL;
extern const uint16_t FLAG_VOLKSWAGEN_ALT_CRC_VARIANT_1;
extern const uint16_t FLAG_VOLKSWAGEN_NO_GAS_OFFSET;

const uint16_t FLAG_VOLKSWAGEN_LONG_CONTROL = 1;
const uint16_t FLAG_VOLKSWAGEN_ALT_CRC_VARIANT_1 = 2;
const uint16_t FLAG_VOLKSWAGEN_NO_GAS_OFFSET = 4;

static uint8_t volkswagen_crc8_lut_8h2f[256]; // Static lookup table for CRC8 poly 0x2F, aka 8H2F/AUTOSAR

extern bool volkswagen_longitudinal;
bool volkswagen_longitudinal = false;

extern bool volkswagen_set_button_prev;
bool volkswagen_set_button_prev = false;

extern bool volkswagen_resume_button_prev;
bool volkswagen_resume_button_prev = false;

<<<<<<< HEAD
extern bool volkswagen_alt_crc_variant_1;
bool volkswagen_alt_crc_variant_1 = false;

extern bool volkswagen_no_gas_offset;
bool volkswagen_no_gas_offset = false;

=======
extern bool volkswagen_brake_pedal_switch;
extern bool volkswagen_brake_pressure_detected;
bool volkswagen_brake_pedal_switch = false;
bool volkswagen_brake_pressure_detected = false;
>>>>>>> 62f6f9e4

#define MSG_LH_EPS_03        0x09FU   // RX from EPS, for driver steering torque
#define MSG_ESP_19           0x0B2U   // RX from ABS, for wheel speeds
#define MSG_ESP_05           0x106U   // RX from ABS, for brake switch state
#define MSG_TSK_06           0x120U   // RX from ECU, for ACC status from drivetrain coordinator
#define MSG_MOTOR_20         0x121U   // RX from ECU, for driver throttle input
#define MSG_ACC_06           0x122U   // TX by OP, ACC control instructions to the drivetrain coordinator
#define MSG_HCA_01           0x126U   // TX by OP, Heading Control Assist steering torque
#define MSG_GRA_ACC_01       0x12BU   // TX by OP, ACC control buttons for cancel/resume
#define MSG_ACC_07           0x12EU   // TX by OP, ACC control instructions to the drivetrain coordinator
#define MSG_ACC_02           0x30CU   // TX by OP, ACC HUD data to the instrument cluster
#define MSG_LDW_02           0x397U   // TX by OP, Lane line recognition and text alerts
#define MSG_MOTOR_14         0x3BEU   // RX from ECU, for brake switch status

// MLB only messages
#define MSG_ESP_03      0x103U   // RX from ABS, for wheel speeds
#define MSG_LS_01       0x10BU   // TX by OP, ACC control buttons for cancel/resume
#define MSG_MOTOR_03    0x105U   // RX from ECU, for driver throttle input and brake switch status
#define MSG_TSK_02      0x10CU   // RX from ECU, for ACC status from drivetrain coordinator
#define MSG_ACC_05      0x10DU   // RX from radar, for ACC status

static void volkswagen_common_init(void) {
  volkswagen_set_button_prev = false;
  volkswagen_resume_button_prev = false;
  volkswagen_brake_pedal_switch = false;
  volkswagen_brake_pressure_detected = false;
  gen_crc_lookup_table_8(0x2F, volkswagen_crc8_lut_8h2f);
  return;
}

static uint32_t volkswagen_mqb_meb_get_checksum(const CANPacket_t *msg) {
  return (uint8_t)msg->data[0];
}

static uint8_t volkswagen_mqb_meb_get_counter(const CANPacket_t *msg) {
  // MQB/MEB message counters are consistently found at LSB 8.
  return (uint8_t)msg->data[1] & 0xFU;
}

static uint32_t volkswagen_mqb_meb_compute_crc(const CANPacket_t *msg) {
  int len = GET_LEN(msg);

  // This is CRC-8H2F/AUTOSAR with a twist. See the opendbc/car/volkswagen/ implementation
  // of this algorithm for a version with explanatory comments.

  uint8_t crc = 0xFFU;
  for (int i = 1; i < len; i++) {
    crc ^= (uint8_t)msg->data[i];
    crc = volkswagen_crc8_lut_8h2f[crc];
  }

  uint8_t counter = volkswagen_mqb_meb_get_counter(msg);
  if (msg->addr == MSG_LH_EPS_03) {
    crc ^= (uint8_t[]){0xF5, 0xF5, 0xF5, 0xF5, 0xF5, 0xF5, 0xF5, 0xF5, 0xF5, 0xF5, 0xF5, 0xF5, 0xF5, 0xF5, 0xF5, 0xF5}[counter];
  } else if (msg->addr == MSG_ESP_05) {
    crc ^= (uint8_t[]){0x07, 0x07, 0x07, 0x07, 0x07, 0x07, 0x07, 0x07, 0x07, 0x07, 0x07, 0x07, 0x07, 0x07, 0x07, 0x07}[counter];
  } else if (msg->addr == MSG_TSK_06) {
    crc ^= (uint8_t[]){0xC4, 0xE2, 0x4F, 0xE4, 0xF8, 0x2F, 0x56, 0x81, 0x9F, 0xE5, 0x83, 0x44, 0x05, 0x3F, 0x97, 0xDF}[counter];
  } else if (msg->addr == MSG_MOTOR_20) {
    crc ^= (uint8_t[]){0xE9, 0x65, 0xAE, 0x6B, 0x7B, 0x35, 0xE5, 0x5F, 0x4E, 0xC7, 0x86, 0xA2, 0xBB, 0xDD, 0xEB, 0xB4}[counter];
  } else if (msg->addr == MSG_GRA_ACC_01) {
    crc ^= (uint8_t[]){0x6A, 0x38, 0xB4, 0x27, 0x22, 0xEF, 0xE1, 0xBB, 0xF8, 0x80, 0x84, 0x49, 0xC7, 0x9E, 0x1E, 0x2B}[counter];
  } else {
    // Undefined CAN message, CRC check expected to fail
  }
  crc = volkswagen_crc8_lut_8h2f[crc];

  return (uint8_t)(crc ^ 0xFFU);
}

static int volkswagen_mlb_mqb_driver_input_torque(const CANPacket_t *msg) {
  // Signal: LH_EPS_03.EPS_Lenkmoment (absolute torque)
  // Signal: LH_EPS_03.EPS_VZ_Lenkmoment (direction)
  int torque_driver_new = msg->data[5] | ((msg->data[6] & 0x1FU) << 8);
  bool sign = GET_BIT(msg, 55U);
  if (sign) {
    torque_driver_new *= -1;
  }
  return torque_driver_new;
}

static int volkswagen_mlb_mqb_steering_control_torque(const CANPacket_t *msg) {
  // Signal: HCA_01.HCA_01_LM_Offset (absolute torque)
  // Signal: HCA_01.HCA_01_LM_OffSign (direction)
  int desired_torque = msg->data[2] | ((msg->data[3] & 0x1U) << 8);
  bool sign = GET_BIT(msg, 31U);
  if (sign) {
    desired_torque *= -1;
  }
  return desired_torque;
}<|MERGE_RESOLUTION|>--- conflicted
+++ resolved
@@ -19,19 +19,16 @@
 extern bool volkswagen_resume_button_prev;
 bool volkswagen_resume_button_prev = false;
 
-<<<<<<< HEAD
 extern bool volkswagen_alt_crc_variant_1;
 bool volkswagen_alt_crc_variant_1 = false;
 
 extern bool volkswagen_no_gas_offset;
 bool volkswagen_no_gas_offset = false;
 
-=======
 extern bool volkswagen_brake_pedal_switch;
 extern bool volkswagen_brake_pressure_detected;
 bool volkswagen_brake_pedal_switch = false;
 bool volkswagen_brake_pressure_detected = false;
->>>>>>> 62f6f9e4
 
 #define MSG_LH_EPS_03        0x09FU   // RX from EPS, for driver steering torque
 #define MSG_ESP_19           0x0B2U   // RX from ABS, for wheel speeds
