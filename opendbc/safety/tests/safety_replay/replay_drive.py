#!/usr/bin/env python3
import argparse
import os
from collections import Counter, defaultdict
from tqdm import tqdm

from opendbc.safety import ALTERNATIVE_EXPERIENCE
from opendbc.safety.tests.libsafety import libsafety_py
from opendbc.car.carlog import carlog
from opendbc.safety.tests.safety_replay.helpers import package_can_msg, init_segment

# Define debug variables and their getter methods
DEBUG_VARS = {
  'lat_active': lambda safety: safety.get_lat_active(),
  'controls_allowed': lambda safety: safety.get_controls_allowed(),
  'controls_requested_lat': lambda safety: safety.get_controls_requested_lat(),
  'controls_allowed_lat': lambda safety: safety.get_controls_allowed_lat(),
  'current_disengage_reason': lambda safety: safety.mads_get_current_disengage_reason(),
  'stock_acc_main': lambda safety: safety.get_acc_main_on(),
  'mads_acc_main': lambda safety: safety.get_mads_acc_main(),
}


# replay a drive to check for safety violations
def replay_drive(msgs, safety_mode, param, alternative_experience, param_sp):
  safety = libsafety_py.libsafety
  msgs.sort(key=lambda m: m.logMonoTime)

  safety.set_current_safety_param_sp(param_sp)
  err = safety.set_safety_hooks(safety_mode, param)
  assert err == 0, "invalid safety mode: %d" % safety_mode
  safety.set_alternative_experience(alternative_experience)

  _enable_mads = bool(alternative_experience & ALTERNATIVE_EXPERIENCE.ENABLE_MADS)
  _disengage_lateral_on_brake = bool(alternative_experience & ALTERNATIVE_EXPERIENCE.MADS_DISENGAGE_LATERAL_ON_BRAKE)
  _pause_lateral_on_brake = bool(alternative_experience & ALTERNATIVE_EXPERIENCE.MADS_PAUSE_LATERAL_ON_BRAKE)
  safety.set_mads_params(_enable_mads, _disengage_lateral_on_brake, _pause_lateral_on_brake)
  print("alternative experience:")
  print(f"  enable mads: {_enable_mads}")
  print(f"  disengage lateral on brake: {_disengage_lateral_on_brake}")
  print(f"  pause lateral on brake: {_pause_lateral_on_brake}")

  init_segment(safety, msgs, safety_mode, param)

  rx_tot, rx_invalid, tx_tot, tx_blocked, tx_controls, tx_controls_lat, tx_controls_blocked, tx_controls_lat_blocked, mads_mismatch = 0, 0, 0, 0, 0, 0, 0, 0, 0
  safety_tick_rx_invalid = False
  blocked_addrs = Counter()
  invalid_addrs = set()

  # Track last good state for each address
  last_good_states = defaultdict(lambda: {
    'timestamp': None,
    **{var: None for var in DEBUG_VARS}
  })

  can_msgs = [m for m in msgs if m.which() in ('can', 'sendcan')]
  start_t = can_msgs[0].logMonoTime
  end_t = can_msgs[-1].logMonoTime
  for msg in tqdm(can_msgs):
    safety.set_timer((msg.logMonoTime // 1000) % 0xFFFFFFFF)

    # skip start and end of route, warm up/down period
    if msg.logMonoTime - start_t > 1e9 and end_t - msg.logMonoTime > 1e9:
      safety.safety_tick_current_safety_config()
      safety_tick_rx_invalid |= not safety.safety_config_valid() or safety_tick_rx_invalid

    if msg.which() == 'sendcan':
      for canmsg in msg.sendcan:
<<<<<<< HEAD
        msg = package_can_msg(canmsg)
        sent = safety.safety_tx_hook(msg)

        # mismatched
        if safety.get_controls_allowed() and not safety.get_controls_allowed_lat():
          mads_mismatch += 1
          print(f"controls allowed but not controls allowed lat [{mads_mismatch}]")
          print(f"msg:{canmsg.address} ({hex(canmsg.address)})")
          for var, getter in DEBUG_VARS.items():
            print(f"  {var}: {getter(safety)}")
=======
        _msg = package_can_msg(canmsg)
        sent = safety.safety_tx_hook(_msg)
>>>>>>> 43006b9a
        if not sent:
          tx_blocked += 1
          tx_controls_blocked += safety.get_controls_allowed()
          tx_controls_lat_blocked += safety.get_controls_allowed_lat()
          blocked_addrs[canmsg.address] += 1

          carlog.debug("blocked bus %d msg %d at %f" % (canmsg.src, canmsg.address, (msg.logMonoTime - start_t) / 1e9))

          if "DEBUG" in os.environ:
            last_good = last_good_states[canmsg.address]
            print(f"\nBlocked message at {(msg.logMonoTime - start_t) / 1e9:.3f}s:")
            print(f"Address: {hex(canmsg.address)} (bus {canmsg.src})")
            print("Current state:")
            for var, getter in DEBUG_VARS.items():
              print(f"  {var}: {getter(safety)}")

            if last_good['timestamp'] is not None:
              print(f"\nLast good state ({last_good['timestamp']:.3f}s):")
              for var in DEBUG_VARS:
                print(f"  {var}: {last_good[var]}")
            else:
              print("\nNo previous good state found for this address")
            print("-" * 80)
        else:  # Update last good state if message is allowed
          last_good_states[canmsg.address].update({
            'timestamp': (msg.logMonoTime - start_t) / 1e9,
            **{var: getter(safety) for var, getter in DEBUG_VARS.items()}
          })

        tx_controls += safety.get_controls_allowed()
        tx_controls_lat += safety.get_controls_allowed_lat()
        tx_tot += 1
    elif msg.which() == 'can':
      # ignore msgs we sent
      for canmsg in filter(lambda m: m.src < 128, msg.can):
        safety.safety_fwd_hook(canmsg.src, canmsg.address)
        _msg = package_can_msg(canmsg)
        recv = safety.safety_rx_hook(_msg)
        if not recv:
          rx_invalid += 1
          invalid_addrs.add(canmsg.address)
        rx_tot += 1

  print("\nRX")
  print("total rx msgs:", rx_tot)
  print("invalid rx msgs:", rx_invalid)
  print("safety tick rx invalid:", safety_tick_rx_invalid)
  print("invalid addrs:", invalid_addrs)
  print("\nTX")
  print("total openpilot msgs:", tx_tot)
  print("total msgs with controls allowed:", tx_controls)
  print("total msgs with controls_lat allowed:", tx_controls_lat)
  print("blocked msgs:", tx_blocked)
  print("blocked with controls allowed:", tx_controls_blocked)
  print("blocked with controls_lat allowed:", tx_controls_lat_blocked)
  print("blocked addrs:", blocked_addrs)
  print("mads enabled:", safety.get_enable_mads())

  return tx_controls_blocked == 0 and tx_controls_lat_blocked == 0 and rx_invalid == 0 and not safety_tick_rx_invalid


if __name__ == "__main__":
  from openpilot.tools.lib.logreader import LogReader

  parser = argparse.ArgumentParser(description="Replay CAN messages from a route or segment through a safety mode",
                                   formatter_class=argparse.ArgumentDefaultsHelpFormatter)
  parser.add_argument("route_or_segment_name", nargs='+')
  parser.add_argument("--mode", type=int, help="Override the safety mode from the log")
  parser.add_argument("--param", type=int, help="Override the safety param from the log")
  parser.add_argument("--alternative-experience", type=int, help="Override the alternative experience from the log")
  parser.add_argument("--param-sp", type=int, help="Override the sunnypilot safety param from the log")
  args = parser.parse_args()

  lr = LogReader(args.route_or_segment_name[0])

  if None in (args.mode, args.param, args.alternative_experience, args.param_sp):
    CP = lr.first('carParams')
    CP_SP = lr.first('carParamsSP')
    if args.mode is None:
      args.mode = CP.safetyConfigs[-1].safetyModel.raw
    if args.param is None:
      args.param = CP.safetyConfigs[-1].safetyParam
    if args.alternative_experience is None:
      args.alternative_experience = CP.alternativeExperience
    if args.param_sp is None:
      _param_sp = CP_SP.safetyParam if hasattr(CP_SP, 'safetyParam') else 0
      args.param_sp = _param_sp

  print(f"replaying {args.route_or_segment_name[0]} with safety mode {args.mode}, param {args.param}, alternative experience {args.alternative_experience}, " +
        f"param_sp {args.param_sp}")
  replay_drive(list(lr), args.mode, args.param, args.alternative_experience, args.param_sp)<|MERGE_RESOLUTION|>--- conflicted
+++ resolved
@@ -66,9 +66,8 @@
 
     if msg.which() == 'sendcan':
       for canmsg in msg.sendcan:
-<<<<<<< HEAD
-        msg = package_can_msg(canmsg)
-        sent = safety.safety_tx_hook(msg)
+        _msg = package_can_msg(canmsg)
+        sent = safety.safety_tx_hook(_msg)
 
         # mismatched
         if safety.get_controls_allowed() and not safety.get_controls_allowed_lat():
@@ -77,10 +76,6 @@
           print(f"msg:{canmsg.address} ({hex(canmsg.address)})")
           for var, getter in DEBUG_VARS.items():
             print(f"  {var}: {getter(safety)}")
-=======
-        _msg = package_can_msg(canmsg)
-        sent = safety.safety_tx_hook(_msg)
->>>>>>> 43006b9a
         if not sent:
           tx_blocked += 1
           tx_controls_blocked += safety.get_controls_allowed()
