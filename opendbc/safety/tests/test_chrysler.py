#!/usr/bin/env python3
import unittest

from opendbc.car.chrysler.values import ChryslerSafetyFlags
from opendbc.car.structs import CarParams
from opendbc.safety.tests.libsafety import libsafety_py
import opendbc.safety.tests.common as common
from opendbc.safety.tests.common import CANPackerPanda


class TestChryslerSafety(common.PandaCarSafetyTest, common.MotorTorqueSteeringSafetyTest):
<<<<<<< HEAD
  TX_MSGS = [[0x23B, 0], [0x292, 0], [0x2A6, 0], [0x2D9, 0]]
  RELAY_MALFUNCTION_ADDRS = {0: (0x292,)}
  FWD_BLACKLISTED_ADDRS = {2: [0x292, 0x2A6, 0x2D9]}
=======
  TX_MSGS = [[0x23B, 0], [0x292, 0], [0x2A6, 0]]
  RELAY_MALFUNCTION_ADDRS = {0: (0x292, 0x2A6)}
  FWD_BLACKLISTED_ADDRS = {2: [0x292, 0x2A6]}
>>>>>>> 3b33a71a

  MAX_RATE_UP = 3
  MAX_RATE_DOWN = 3
  MAX_TORQUE_LOOKUP = [0], [261]
  MAX_RT_DELTA = 112
  MAX_TORQUE_ERROR = 80

  LKAS_ACTIVE_VALUE = 1

  DAS_BUS = 0

  def setUp(self):
    self.packer = CANPackerPanda("chrysler_pacifica_2017_hybrid_generated")
    self.safety = libsafety_py.libsafety
    self.safety.set_safety_hooks(CarParams.SafetyModel.chrysler, 0)
    self.safety.init_tests()

  def _button_msg(self, cancel=False, resume=False):
    values = {"ACC_Cancel": cancel, "ACC_Resume": resume}
    return self.packer.make_can_msg_panda("CRUISE_BUTTONS", self.DAS_BUS, values)

  def _pcm_status_msg(self, enable):
    values = {"ACC_ACTIVE": enable}
    return self.packer.make_can_msg_panda("DAS_3", self.DAS_BUS, values)

  def _speed_msg(self, speed):
    values = {"SPEED_LEFT": speed, "SPEED_RIGHT": speed}
    return self.packer.make_can_msg_panda("SPEED_1", 0, values)

  def _user_gas_msg(self, gas):
    values = {"Accelerator_Position": gas}
    return self.packer.make_can_msg_panda("ECM_5", 0, values)

  def _user_brake_msg(self, brake):
    values = {"Brake_Pedal_State": 1 if brake else 0}
    return self.packer.make_can_msg_panda("ESP_1", 0, values)

  def _torque_meas_msg(self, torque):
    values = {"EPS_TORQUE_MOTOR": torque}
    return self.packer.make_can_msg_panda("EPS_2", 0, values)

  def _torque_cmd_msg(self, torque, steer_req=1):
    values = {"STEERING_TORQUE": torque, "LKAS_CONTROL_BIT": self.LKAS_ACTIVE_VALUE if steer_req else 0}
    return self.packer.make_can_msg_panda("LKAS_COMMAND", 0, values)

  def test_buttons(self):
    for controls_allowed in (True, False):
      self.safety.set_controls_allowed(controls_allowed)

      # resume only while controls allowed
      self.assertEqual(controls_allowed, self._tx(self._button_msg(resume=True)))

      # can always cancel
      self.assertTrue(self._tx(self._button_msg(cancel=True)))

      # only one button at a time
      self.assertFalse(self._tx(self._button_msg(cancel=True, resume=True)))
      self.assertFalse(self._tx(self._button_msg(cancel=False, resume=False)))

  def _lkas_button_msg(self, enabled):
    values = {"TOGGLE_LKAS": enabled}
    return self.packer.make_can_msg_panda("TRACTION_BUTTON", 0, values)


class TestChryslerRamDTSafety(TestChryslerSafety):
  TX_MSGS = [[0xB1, 2], [0xA6, 0], [0xFA, 0]]
  RELAY_MALFUNCTION_ADDRS = {0: (0xA6, 0xFA)}
  FWD_BLACKLISTED_ADDRS = {2: [0xA6, 0xFA]}

  MAX_RATE_UP = 6
  MAX_RATE_DOWN = 6
  MAX_TORQUE_LOOKUP = [0], [350]

  DAS_BUS = 2

  LKAS_ACTIVE_VALUE = 2

  def setUp(self):
    self.packer = CANPackerPanda("chrysler_ram_dt_generated")
    self.safety = libsafety_py.libsafety
    self.safety.set_safety_hooks(CarParams.SafetyModel.chrysler, ChryslerSafetyFlags.RAM_DT)
    self.safety.init_tests()

  def _speed_msg(self, speed):
    values = {"Vehicle_Speed": speed}
    return self.packer.make_can_msg_panda("ESP_8", 0, values)

  def _lkas_button_msg(self, enabled):
    values = {"LKAS_Button": enabled}
    return self.packer.make_can_msg_panda("Center_Stack_2", 0, values)


class TestChryslerRamHDSafety(TestChryslerSafety):
  TX_MSGS = [[0x275, 0], [0x276, 0], [0x23A, 2]]
  RELAY_MALFUNCTION_ADDRS = {0: (0x276, 0x275)}
  FWD_BLACKLISTED_ADDRS = {2: [0x275, 0x276]}

  MAX_TORQUE_LOOKUP = [0], [361]
  MAX_RATE_UP = 14
  MAX_RATE_DOWN = 14
  MAX_RT_DELTA = 182

  DAS_BUS = 2

  LKAS_ACTIVE_VALUE = 2

  def setUp(self):
    self.packer = CANPackerPanda("chrysler_ram_hd_generated")
    self.safety = libsafety_py.libsafety
    self.safety.set_safety_hooks(CarParams.SafetyModel.chrysler, ChryslerSafetyFlags.RAM_HD)
    self.safety.init_tests()

  def _speed_msg(self, speed):
    values = {"Vehicle_Speed": speed}
    return self.packer.make_can_msg_panda("ESP_8", 0, values)

  def _lkas_button_msg(self, enabled):
    values = {"LKAS_Button": enabled}
    return self.packer.make_can_msg_panda("Center_Stack_2", 0, values)


if __name__ == "__main__":
  unittest.main()<|MERGE_RESOLUTION|>--- conflicted
+++ resolved
@@ -9,15 +9,9 @@
 
 
 class TestChryslerSafety(common.PandaCarSafetyTest, common.MotorTorqueSteeringSafetyTest):
-<<<<<<< HEAD
   TX_MSGS = [[0x23B, 0], [0x292, 0], [0x2A6, 0], [0x2D9, 0]]
-  RELAY_MALFUNCTION_ADDRS = {0: (0x292,)}
+  RELAY_MALFUNCTION_ADDRS = {0: (0x292, 0x2A6, 0x2D9)}
   FWD_BLACKLISTED_ADDRS = {2: [0x292, 0x2A6, 0x2D9]}
-=======
-  TX_MSGS = [[0x23B, 0], [0x292, 0], [0x2A6, 0]]
-  RELAY_MALFUNCTION_ADDRS = {0: (0x292, 0x2A6)}
-  FWD_BLACKLISTED_ADDRS = {2: [0x292, 0x2A6]}
->>>>>>> 3b33a71a
 
   MAX_RATE_UP = 3
   MAX_RATE_DOWN = 3
