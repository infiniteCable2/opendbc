--- conflicted
+++ resolved
@@ -840,7 +840,6 @@
   return violation;
 }
 
-<<<<<<< HEAD
 // Safety checks for curvature-based steering commands
 bool steer_curvature_cmd_checks(int desired_curvature, int desired_steer_power, bool steer_control_enabled, const CurvatureSteeringLimits limits) {
   static const float ISO_LATERAL_ACCEL = 3.0;  // m/s^2, Maximum lateral acceleration as per ISO 11270
@@ -897,7 +896,10 @@
 
   desired_curvature_last = desired_curvature;
   desired_steer_power_last = desired_steer_power;
-=======
+ 
+  return violation;
+}
+
 static float get_curvature_factor(const float speed, const AngleSteeringParams params) {
   return 1. / (1. - (params.slip_factor * (speed * speed))) / params.wheelbase;
 }
@@ -955,7 +957,6 @@
 
   // No angle control allowed when controls are not allowed
   violation |= !is_lat_active() && steer_control_enabled;
->>>>>>> a82c8d83
 
   return violation;
 }
