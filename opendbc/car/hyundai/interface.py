--- conflicted
+++ resolved
@@ -146,7 +146,6 @@
     return ret
 
   @staticmethod
-<<<<<<< HEAD
   def _get_params_sp(stock_cp: structs.CarParams, ret: structs.CarParamsSP, candidate, fingerprint: dict[int, dict[int, int]],
                      car_fw: list[structs.CarParams.CarFw], experimental_long: bool, docs: bool) -> structs.CarParamsSP:
     if not stock_cp.flags & HyundaiFlags.CANFD:
@@ -167,14 +166,8 @@
   def init(CP, CP_SP, can_recv, can_send):
     if CP.openpilotLongitudinalControl and not ((CP.flags & (HyundaiFlags.CANFD_CAMERA_SCC | HyundaiFlags.CAMERA_SCC)) or
                                                 (CP_SP.flags & HyundaiFlagsSP.ENHANCED_SCC)):
-      addr, bus = 0x7d0, 0
-      if CP.flags & HyundaiFlags.CANFD_HDA2.value:
-=======
-  def init(CP, can_recv, can_send):
-    if CP.openpilotLongitudinalControl and not (CP.flags & (HyundaiFlags.CANFD_CAMERA_SCC | HyundaiFlags.CAMERA_SCC)):
       addr, bus = 0x7d0, CanBus(CP).ECAN if CP.flags & HyundaiFlags.CANFD else 0
       if CP.flags & HyundaiFlags.CANFD_LKA_STEERING.value:
->>>>>>> b5f6d5c4
         addr, bus = 0x730, CanBus(CP).ECAN
       disable_ecu(can_recv, can_send, bus=bus, addr=addr, com_cont_req=b'\x28\x83\x01')
 
