--- conflicted
+++ resolved
@@ -196,14 +196,10 @@
 
     ret.buttonEvents = [*create_button_events(self.cruise_buttons[-1], prev_cruise_buttons, BUTTONS_DICT),
                         *create_button_events(self.main_buttons[-1], prev_main_buttons, {1: ButtonType.mainCruise}),
-<<<<<<< HEAD
-                        *create_button_events(self.lkas_button, self.prev_lkas_button, {1: ButtonType.lkas})]
+                        *create_button_events(self.lda_button, prev_lda_button, {1: ButtonType.lkas})]
 
     if self.CP.openpilotLongitudinalControl:
       ret.cruiseState.available = self.get_main_cruise(ret)
-=======
-                        *create_button_events(self.lda_button, prev_lda_button, {1: ButtonType.lkas})]
->>>>>>> b5f6d5c4
 
     return ret
 
@@ -297,14 +293,10 @@
 
     ret.buttonEvents = [*create_button_events(self.cruise_buttons[-1], prev_cruise_buttons, BUTTONS_DICT),
                         *create_button_events(self.main_buttons[-1], prev_main_buttons, {1: ButtonType.mainCruise}),
-<<<<<<< HEAD
-                        *create_button_events(self.lkas_button, self.prev_lkas_button, {1: ButtonType.lkas})]
+                        *create_button_events(self.lda_button, prev_lda_button, {1: ButtonType.lkas})]
 
     if self.CP.openpilotLongitudinalControl:
       ret.cruiseState.available = self.get_main_cruise(ret)
-=======
-                        *create_button_events(self.lda_button, prev_lda_button, {1: ButtonType.lkas})]
->>>>>>> b5f6d5c4
 
     return ret
 
