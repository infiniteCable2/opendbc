from opendbc.can import CANDefine, CANParser
from opendbc.car import Bus, create_button_events, structs
from opendbc.car.chrysler.values import DBC, STEER_THRESHOLD, RAM_CARS
from opendbc.car.common.conversions import Conversions as CV
from opendbc.car.interfaces import CarStateBase

from opendbc.sunnypilot.car.chrysler.mads import MadsCarState

ButtonType = structs.CarState.ButtonEvent.Type


class CarState(CarStateBase, MadsCarState):
  def __init__(self, CP, CP_SP):
    CarStateBase.__init__(self, CP, CP_SP)
    MadsCarState.__init__(self, CP, CP_SP)
    self.CP = CP
    can_define = CANDefine(DBC[CP.carFingerprint][Bus.pt])

    self.auto_high_beam = 0
    self.button_counter = 0
    self.lkas_car_model = -1

    if CP.carFingerprint in RAM_CARS:
      self.shifter_values = can_define.dv["Transmission_Status"]["Gear_State"]
    else:
      self.shifter_values = can_define.dv["GEAR"]["PRNDL"]

    self.distance_button = 0

  def update(self, can_parsers) -> tuple[structs.CarState, structs.CarStateSP]:
    cp = can_parsers[Bus.pt]
    cp_cam = can_parsers[Bus.cam]

    ret = structs.CarState()
    ret_sp = structs.CarStateSP()

    prev_distance_button = self.distance_button
    self.distance_button = cp.vl["CRUISE_BUTTONS"]["ACC_Distance_Dec"]

    # lock info
    ret.doorOpen = any([cp.vl["BCM_1"]["DOOR_OPEN_FL"],
                        cp.vl["BCM_1"]["DOOR_OPEN_FR"],
                        cp.vl["BCM_1"]["DOOR_OPEN_RL"],
                        cp.vl["BCM_1"]["DOOR_OPEN_RR"]])
    ret.seatbeltUnlatched = cp.vl["ORC_1"]["SEATBELT_DRIVER_UNLATCHED"] == 1

    # brake pedal
    ret.brake = 0
    ret.brakePressed = cp.vl["ESP_1"]['Brake_Pedal_State'] == 1  # Physical brake pedal switch

    # gas pedal
    ret.gasPressed = cp.vl["ECM_5"]["Accelerator_Position"] > 1e-5

    # car speed
    if self.CP.carFingerprint in RAM_CARS:
      ret.vEgoRaw = cp.vl["ESP_8"]["Vehicle_Speed"] * CV.KPH_TO_MS
      ret.gearShifter = self.parse_gear_shifter(self.shifter_values.get(cp.vl["Transmission_Status"]["Gear_State"], None))
    else:
      ret.vEgoRaw = (cp.vl["SPEED_1"]["SPEED_LEFT"] + cp.vl["SPEED_1"]["SPEED_RIGHT"]) / 2.
      ret.gearShifter = self.parse_gear_shifter(self.shifter_values.get(cp.vl["GEAR"]["PRNDL"], None))
    ret.vEgo, ret.aEgo = self.update_speed_kf(ret.vEgoRaw)
    ret.standstill = not ret.vEgoRaw > 0.001

    # button presses
    ret.leftBlinker, ret.rightBlinker = self.update_blinker_from_stalk(200, cp.vl["STEERING_LEVERS"]["TURN_SIGNALS"] == 1,
                                                                       cp.vl["STEERING_LEVERS"]["TURN_SIGNALS"] == 2)
    ret.genericToggle = cp.vl["STEERING_LEVERS"]["HIGH_BEAM_PRESSED"] == 1

    # steering wheel
    ret.steeringAngleDeg = cp.vl["STEERING"]["STEERING_ANGLE"] + cp.vl["STEERING"]["STEERING_ANGLE_HP"]
    ret.steeringRateDeg = cp.vl["STEERING"]["STEERING_RATE"]
    ret.steeringTorque = cp.vl["EPS_2"]["COLUMN_TORQUE"]
    ret.steeringTorqueEps = cp.vl["EPS_2"]["EPS_TORQUE_MOTOR"]
    ret.steeringPressed = abs(ret.steeringTorque) > STEER_THRESHOLD

    # cruise state
    cp_cruise = cp_cam if self.CP.carFingerprint in RAM_CARS else cp

    ret.cruiseState.available = cp_cruise.vl["DAS_3"]["ACC_AVAILABLE"] == 1
    ret.cruiseState.enabled = cp_cruise.vl["DAS_3"]["ACC_ACTIVE"] == 1
    ret.cruiseState.speed = cp_cruise.vl["DAS_4"]["ACC_SET_SPEED_KPH"] * CV.KPH_TO_MS
    ret.cruiseState.nonAdaptive = cp_cruise.vl["DAS_4"]["ACC_STATE"] in (1, 2)  # 1 NormalCCOn and 2 NormalCCSet
    ret.cruiseState.standstill = cp_cruise.vl["DAS_3"]["ACC_STANDSTILL"] == 1
    ret.accFaulted = cp_cruise.vl["DAS_3"]["ACC_FAULTED"] != 0

    if self.CP.carFingerprint in RAM_CARS:
      # Auto High Beam isn't Located in this message on chrysler or jeep currently located in 729 message
      self.auto_high_beam = cp_cam.vl["DAS_6"]['AUTO_HIGH_BEAM_ON']
      ret.steerFaultTemporary = cp.vl["EPS_3"]["DASM_FAULT"] == 1
    else:
      ret.steerFaultTemporary = cp.vl["EPS_2"]["LKAS_TEMPORARY_FAULT"] == 1
      ret.steerFaultPermanent = cp.vl["EPS_2"]["LKAS_STATE"] == 4

    # blindspot sensors
    if self.CP.enableBsm:
      ret.leftBlindspot = cp.vl["BSM_1"]["LEFT_STATUS"] == 1
      ret.rightBlindspot = cp.vl["BSM_1"]["RIGHT_STATUS"] == 1

    self.lkas_car_model = cp_cam.vl["DAS_6"]["CAR_MODEL"]
    self.button_counter = cp.vl["CRUISE_BUTTONS"]["COUNTER"]

    MadsCarState.update_mads(self, ret, can_parsers)

    ret.buttonEvents = [
      *create_button_events(self.distance_button, prev_distance_button, {1: ButtonType.gapAdjustCruise}),
      *create_button_events(self.lkas_button, self.prev_lkas_button, {1: ButtonType.lkas}),
    ]

    return ret, ret_sp

  @staticmethod
<<<<<<< HEAD
  def get_cruise_messages():
    messages = [
      ("DAS_3", 50),
      ("DAS_4", 50),
    ]
    return messages

  @staticmethod
  def get_can_parsers(CP, CP_SP):
    pt_messages = [
      # sig_address, frequency
      ("ESP_1", 50),
      ("EPS_2", 100),
      ("ESP_6", 50),
      ("STEERING", 100),
      ("ECM_5", 50),
      ("CRUISE_BUTTONS", 50),
      ("STEERING_LEVERS", 10),
      ("ORC_1", 2),
      ("BCM_1", 1),
    ]

    if CP.enableBsm:
      pt_messages.append(("BSM_1", 2))

    if CP.carFingerprint in RAM_CARS:
      pt_messages += [
        ("ESP_8", 50),
        ("EPS_3", 50),
        ("Transmission_Status", 50),
      ]
    else:
      pt_messages += [
        ("GEAR", 50),
        ("SPEED_1", 100),
      ]
      pt_messages += CarState.get_cruise_messages()

    cam_messages = [
      ("DAS_6", 4),
    ]

    if CP.carFingerprint in RAM_CARS:
      cam_messages += CarState.get_cruise_messages()

    MadsCarState.get_parser(CP, pt_messages, cam_messages)

=======
  def get_can_parsers(CP):
>>>>>>> 87580630
    return {
      Bus.pt: CANParser(DBC[CP.carFingerprint][Bus.pt], [], 0),
      Bus.cam: CANParser(DBC[CP.carFingerprint][Bus.pt], [], 2),
    }<|MERGE_RESOLUTION|>--- conflicted
+++ resolved
@@ -109,57 +109,7 @@
     return ret, ret_sp
 
   @staticmethod
-<<<<<<< HEAD
-  def get_cruise_messages():
-    messages = [
-      ("DAS_3", 50),
-      ("DAS_4", 50),
-    ]
-    return messages
-
-  @staticmethod
   def get_can_parsers(CP, CP_SP):
-    pt_messages = [
-      # sig_address, frequency
-      ("ESP_1", 50),
-      ("EPS_2", 100),
-      ("ESP_6", 50),
-      ("STEERING", 100),
-      ("ECM_5", 50),
-      ("CRUISE_BUTTONS", 50),
-      ("STEERING_LEVERS", 10),
-      ("ORC_1", 2),
-      ("BCM_1", 1),
-    ]
-
-    if CP.enableBsm:
-      pt_messages.append(("BSM_1", 2))
-
-    if CP.carFingerprint in RAM_CARS:
-      pt_messages += [
-        ("ESP_8", 50),
-        ("EPS_3", 50),
-        ("Transmission_Status", 50),
-      ]
-    else:
-      pt_messages += [
-        ("GEAR", 50),
-        ("SPEED_1", 100),
-      ]
-      pt_messages += CarState.get_cruise_messages()
-
-    cam_messages = [
-      ("DAS_6", 4),
-    ]
-
-    if CP.carFingerprint in RAM_CARS:
-      cam_messages += CarState.get_cruise_messages()
-
-    MadsCarState.get_parser(CP, pt_messages, cam_messages)
-
-=======
-  def get_can_parsers(CP):
->>>>>>> 87580630
     return {
       Bus.pt: CANParser(DBC[CP.carFingerprint][Bus.pt], [], 0),
       Bus.cam: CANParser(DBC[CP.carFingerprint][Bus.pt], [], 2),
