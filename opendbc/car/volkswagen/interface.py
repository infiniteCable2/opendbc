from opendbc.car import get_safety_config, structs
from opendbc.car.interfaces import CarInterfaceBase
from opendbc.car.volkswagen.carcontroller import CarController
from opendbc.car.volkswagen.carstate import CarState
from opendbc.car.volkswagen.values import CanBus, CAR, NetworkLocation, TransmissionType, VolkswagenFlags, VolkswagenSafetyFlags
from opendbc.car.volkswagen.radar_interface import RadarInterface


class CarInterface(CarInterfaceBase):
  CarState = CarState
  CarController = CarController
  RadarInterface = RadarInterface

  @staticmethod
  def _get_params(ret: structs.CarParams, candidate: CAR, fingerprint, car_fw, alpha_long, is_release, docs) -> structs.CarParams:
    ret.brand = "volkswagen"
    ret.radarUnavailable = True

    if ret.flags & VolkswagenFlags.PQ:
      # Set global PQ35/PQ46/NMS parameters
      safety_configs = [get_safety_config(structs.CarParams.SafetyModel.volkswagenPq)]
      ret.enableBsm = 0x3BA in fingerprint[0]  # SWA_1

      if 0x440 in fingerprint[0] or docs:  # Getriebe_1
        ret.transmissionType = TransmissionType.automatic
      else:
        ret.transmissionType = TransmissionType.manual

      if any(msg in fingerprint[1] for msg in (0x1A0, 0xC2)):  # Bremse_1, Lenkwinkel_1
        ret.networkLocation = NetworkLocation.gateway
      else:
        ret.networkLocation = NetworkLocation.fwdCamera

      # The PQ port is in dashcam-only mode due to a fixed six-minute maximum timer on HCA steering. An unsupported
      # EPS flash update to work around this timer, and enable steering down to zero, is available from:
      #   https://github.com/pd0wm/pq-flasher
      # It is documented in a four-part blog series:
      #   https://blog.willemmelching.nl/carhacking/2022/01/02/vw-part1/
      # Panda ALLOW_DEBUG firmware required.
      #ret.dashcamOnly = True

    elif ret.flags & (VolkswagenFlags.MEB | VolkswagenFlags.MQB_EVO):
      # Set global MEB parameters
      if ret.flags & VolkswagenFlags.MEB:
        safety_configs = [get_safety_config(structs.CarParams.SafetyModel.volkswagenMeb)]
      elif ret.flags & VolkswagenFlags.MQB_EVO:
        safety_configs = [get_safety_config(structs.CarParams.SafetyModel.volkswagenMqbEvo)]
        
      if ret.flags & VolkswagenFlags.MEB_GEN2:
        safety_configs[0].safetyParam |= VolkswagenSafetyFlags.ALT_CRC_VARIANT_1.value

      if ret.flags & VolkswagenFlags.MQB_EVO:
        safety_configs[0].safetyParam |= VolkswagenSafetyFlags.NO_GAS_OFFSET.value
      
      ret.enableBsm = 0x24C in fingerprint[0]  # MEB_Side_Assist_01
      ret.transmissionType = TransmissionType.direct
      #ret.steerControlType = structs.CarParams.SteerControlType.angle
      ret.steerControlType = structs.CarParams.SteerControlType.curvatureDEPRECATED
      ret.steerAtStandstill = True

      if any(msg in fingerprint[1] for msg in (0x520, 0x86, 0xFD, 0x13D)):  # Airbag_02, LWI_01, ESP_21, QFK_01
        ret.networkLocation = NetworkLocation.gateway
      else:
        ret.networkLocation = NetworkLocation.fwdCamera

      if ret.networkLocation == NetworkLocation.gateway:
        ret.radarUnavailable = False
        
      if 0x30B in fingerprint[0]:  # Kombi_01
        ret.flags |= VolkswagenFlags.KOMBI_PRESENT.value

      if 0x25D in fingerprint[0]:  # KLR_01
        ret.flags |= VolkswagenFlags.STOCK_KLR_PRESENT.value

      if all(msg in fingerprint[1] for msg in (0x462, 0x463, 0x464)):  # PSD_04, PSD_05, PSD_06
        ret.flags |= VolkswagenFlags.STOCK_PSD_PRESENT.value

      if 0x3DC in fingerprint[0]:  # Gatway_73
       ret.flags |= VolkswagenFlags.ALT_GEAR.value

    else:
      # Set global MQB parameters
      safety_configs = [get_safety_config(structs.CarParams.SafetyModel.volkswagen)]
      ret.enableBsm = 0x30F in fingerprint[0]  # SWA_01

      if 0xAD in fingerprint[0] or docs:  # Getriebe_11
        ret.transmissionType = TransmissionType.automatic
      elif 0x187 in fingerprint[0]:  # Motor_EV_01
        ret.transmissionType = TransmissionType.direct
      else:
        ret.transmissionType = TransmissionType.manual

      if any(msg in fingerprint[1] for msg in (0x40, 0x86, 0xB2, 0xFD)):  # Airbag_01, LWI_01, ESP_19, ESP_21
        ret.networkLocation = NetworkLocation.gateway
      else:
        ret.networkLocation = NetworkLocation.fwdCamera

      if 0x126 in fingerprint[2]:  # HCA_01
        ret.flags |= VolkswagenFlags.STOCK_HCA_PRESENT.value
      if 0x6B8 in fingerprint[0]:  # Kombi_03
        ret.flags |= VolkswagenFlags.KOMBI_PRESENT.value

    # Global lateral tuning defaults, can be overridden per-vehicle
    ret.steerLimitTimer = 0.4

    if ret.flags & VolkswagenFlags.PQ:
      ret.steerActuatorDelay = 0.3
      CarInterfaceBase.configure_torque_tune(candidate, ret.lateralTuning)
    elif ret.flags & (VolkswagenFlags.MEB | VolkswagenFlags.MQB_EVO):
      ret.steerActuatorDelay = 0.3
    else:
      ret.steerActuatorDelay = 0.1
      ret.lateralTuning.pid.kpBP = [0.]
      ret.lateralTuning.pid.kiBP = [0.]
      ret.lateralTuning.pid.kf = 0.00006
      ret.lateralTuning.pid.kpV = [0.6]
      ret.lateralTuning.pid.kiV = [0.2]

    # Global longitudinal tuning defaults, can be overridden per-vehicle

    if ret.flags & VolkswagenFlags.MEB:
      ret.longitudinalActuatorDelay = 0.5
      ret.radarDelay = 0.8
      ret.longitudinalTuning.kpBP = [0., 5.]
      ret.longitudinalTuning.kiBP = [0., 30.]
      ret.longitudinalTuning.kpV = [0.4, 0.] # (with usage of starting state otherwise starting jerk)
      ret.longitudinalTuning.kiV = [0.8, 0.]

    ret.alphaLongitudinalAvailable = ret.networkLocation == NetworkLocation.gateway or docs
    if alpha_long:
      # Proof-of-concept, prep for E2E only. No radar points available. Panda ALLOW_DEBUG firmware required.
      ret.openpilotLongitudinalControl = True
      safety_configs[0].safetyParam |= VolkswagenSafetyFlags.LONG_CONTROL.value
      if ret.transmissionType == TransmissionType.manual:
        ret.minEnableSpeed = 4.5

    ret.pcmCruise = not ret.openpilotLongitudinalControl
    ret.autoResumeSng = ret.minEnableSpeed == -1

<<<<<<< HEAD
    if ret.flags & (VolkswagenFlags.MEB | VolkswagenFlags.MQB_EVO):
      ret.startingState = True # OP long starting state is used
      ret.startAccel = 0.85 # ~0.85 m/s^2 for brake release
=======
    if ret.flags & VolkswagenFlags.MEB:
      ret.startingState = True # OP long starting state is used: for very slow start the car can go into error (EPB car shutting down bug)
      ret.startAccel = 0.8
>>>>>>> 5b5fa2f6
      ret.vEgoStarting = 0.5 # minimum ~0.5 m/s acc starting state is neccessary to not fault the car
      ret.vEgoStopping = 0.1
      ret.stopAccel = -0.55 # different stopping accels seen, good working value
    else:
      ret.vEgoStarting = 0.1
      ret.vEgoStopping = 0.5
      ret.stopAccel = -0.55

    CAN = CanBus(fingerprint=fingerprint)
    if CAN.pt >= 4:
      safety_configs.insert(0, get_safety_config(structs.CarParams.SafetyModel.noOutput))
    ret.safetyConfigs = safety_configs

    return ret<|MERGE_RESOLUTION|>--- conflicted
+++ resolved
@@ -137,15 +137,9 @@
     ret.pcmCruise = not ret.openpilotLongitudinalControl
     ret.autoResumeSng = ret.minEnableSpeed == -1
 
-<<<<<<< HEAD
     if ret.flags & (VolkswagenFlags.MEB | VolkswagenFlags.MQB_EVO):
-      ret.startingState = True # OP long starting state is used
-      ret.startAccel = 0.85 # ~0.85 m/s^2 for brake release
-=======
-    if ret.flags & VolkswagenFlags.MEB:
       ret.startingState = True # OP long starting state is used: for very slow start the car can go into error (EPB car shutting down bug)
       ret.startAccel = 0.8
->>>>>>> 5b5fa2f6
       ret.vEgoStarting = 0.5 # minimum ~0.5 m/s acc starting state is neccessary to not fault the car
       ret.vEgoStopping = 0.1
       ret.stopAccel = -0.55 # different stopping accels seen, good working value
