--- conflicted
+++ resolved
@@ -64,12 +64,8 @@
         ret.networkLocation = NetworkLocation.fwdCamera
 
       if ret.networkLocation == NetworkLocation.gateway:
-<<<<<<< HEAD
         if not ret.flags & VolkswagenFlags.MQB_EVO_GEN2: # model year mqbevo 2026 do not have 0x24F -> TODO
-          ret.radarUnavailable = false
-=======
-        ret.radarUnavailable = False
->>>>>>> af341b91
+          ret.radarUnavailable = False
         
       if 0x30B in fingerprint[0]:  # Kombi_01
         ret.flags |= VolkswagenFlags.KOMBI_PRESENT.value
