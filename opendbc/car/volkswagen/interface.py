--- conflicted
+++ resolved
@@ -96,17 +96,12 @@
 
     # Global longitudinal tuning defaults, can be overridden per-vehicle
 
-<<<<<<< HEAD
     if ret.flags & VolkswagenFlags.MEB:
       ret.longitudinalActuatorDelay = 0.25
       ret.radarDelay = 0.3
 
-    ret.experimentalLongitudinalAvailable = ret.networkLocation == NetworkLocation.gateway or docs
-    if experimental_long:
-=======
     ret.alphaLongitudinalAvailable = ret.networkLocation == NetworkLocation.gateway or docs
     if alpha_long:
->>>>>>> 44072d99
       # Proof-of-concept, prep for E2E only. No radar points available. Panda ALLOW_DEBUG firmware required.
       ret.openpilotLongitudinalControl = True
       ret.safetyConfigs[0].safetyParam |= VolkswagenSafetyFlags.LONG_CONTROL.value
