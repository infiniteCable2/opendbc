--- conflicted
+++ resolved
@@ -344,17 +344,13 @@
     accFaulted = pt_cp.vl["Motor_51"]["TSK_Status"] in (6, 7)
     ret.accFaulted = self.update_acc_fault(accFaulted, parking_brake=ret.parkingBrake, drive_mode=drive_mode)
 
-<<<<<<< HEAD
     if self.CP.flags & VolkswagenFlags.MQB_EVO:
       self.esp_hold_confirmation = bool(pt_cp.vl["ESP_21"]["ESP_Haltebestaetigung"])
     else:
-      self.esp_hold_confirmation = bool(pt_cp.vl["VMM_02"]["ESP_Hold"]) # observe for newer MEB gen
+      # for hold detection: VMM_02 ESP_Hold Signal is off timing and probably wrong
+      # use a motion state signal instead for now
+      self.esp_hold_confirmation = pt_cp.vl["ESC_50"]["Motion_State"] == 3 # full stop
       
-=======
-    # for hold detection: VMM_02 ESP_Hold Signal is off timing and probably wrong
-    # use a motion state signal instead for now
-    self.esp_hold_confirmation = pt_cp.vl["ESC_50"]["Motion_State"] == 3 # full stop
->>>>>>> 015696fa
     ret.cruiseState.standstill = self.CP.pcmCruise and self.esp_hold_confirmation
 
     # Update ACC setpoint. When the setpoint is zero or there's an error, the
