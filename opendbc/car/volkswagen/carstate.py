import numpy as np
from opendbc.can.parser import CANParser
from opendbc.car import Bus, structs
from opendbc.car.interfaces import CarStateBase
from opendbc.car.common.conversions import Conversions as CV
from opendbc.car.volkswagen.values import DBC, CANBUS, NetworkLocation, TransmissionType, GearShifter, \
                                                      CarControllerParams, VolkswagenFlags
from opendbc.car.volkswagen.speed_limit_manager import SpeedLimitManager

ButtonType = structs.CarState.ButtonEvent.Type


class CarState(CarStateBase):
  def __init__(self, CP, CP_SP):
    super().__init__(CP, CP_SP)
    self.frame = 0
    self.eps_init_complete = False
    self.CCP = CarControllerParams(CP)
    self.button_states = {button.event_type: False for button in self.CCP.BUTTONS}
    self.esp_hold_confirmation = False
    self.upscale_lead_car_signal = False
    self.eps_stock_values = False
    self.curvature = 0.
    self.speed_limit_mgr = SpeedLimitManager(CP, speed_limit_max_kph=120, predicative=True)

  def update_button_enable(self, buttonEvents: list[structs.CarState.ButtonEvent]):
    if not self.CP.pcmCruise:
      for b in buttonEvents:
        # Enable OP long on falling edge of enable buttons
        if b.type in (ButtonType.setCruise, ButtonType.resumeCruise) and not b.pressed:
          return True
    return False

  def create_button_events(self, pt_cp, buttons):
    button_events = []

    for button in buttons:
      state = pt_cp.vl[button.can_addr][button.can_msg] in button.values
      if self.button_states[button.event_type] != state:
        event = structs.CarState.ButtonEvent()
        event.type = button.event_type
        event.pressed = state
        button_events.append(event)
      self.button_states[button.event_type] = state

    return button_events

  def update(self, can_parsers) -> structs.CarState:
    pt_cp = can_parsers[Bus.pt]
    main_cp = can_parsers[Bus.main]
    cam_cp = can_parsers[Bus.cam]
    ext_cp = pt_cp if self.CP.networkLocation == NetworkLocation.fwdCamera else cam_cp

    if self.CP.flags & VolkswagenFlags.PQ:
      return self.update_pq(pt_cp, cam_cp, main_cp, ext_cp)
    elif self.CP.flags & VolkswagenFlags.MEB:
      return self.update_meb(pt_cp, main_cp, cam_cp, ext_cp)

    ret = structs.CarState()

    if self.CP.transmissionType == TransmissionType.direct:
      ret.gearShifter = self.parse_gear_shifter(self.CCP.shifter_values.get(pt_cp.vl["Motor_EV_01"]["MO_Waehlpos"], None))
    elif self.CP.transmissionType == TransmissionType.manual:
      ret.clutchPressed = not pt_cp.vl["Motor_14"]["MO_Kuppl_schalter"]
      if bool(pt_cp.vl["Gateway_72"]["BCM1_Rueckfahrlicht_Schalter"]):
        ret.gearShifter = GearShifter.reverse
      else:
        ret.gearShifter = GearShifter.drive
    else:
      ret.gearShifter = self.parse_gear_shifter(self.CCP.shifter_values.get(pt_cp.vl["Gateway_73"]["GE_Fahrstufe"], None))

    if True:
      # MQB-specific
      self.upscale_lead_car_signal = bool(pt_cp.vl["Kombi_03"]["KBI_Variante"])  # Analog vs digital instrument cluster

      ret.wheelSpeeds = self.get_wheel_speeds(
        pt_cp.vl["ESP_19"]["ESP_VL_Radgeschw_02"],
        pt_cp.vl["ESP_19"]["ESP_VR_Radgeschw_02"],
        pt_cp.vl["ESP_19"]["ESP_HL_Radgeschw_02"],
        pt_cp.vl["ESP_19"]["ESP_HR_Radgeschw_02"],
      )

      ret.yawRate = pt_cp.vl["ESP_02"]["ESP_Gierrate"] * (1, -1)[int(pt_cp.vl["ESP_02"]["ESP_VZ_Gierrate"])] * CV.DEG_TO_RAD
      hca_status = self.CCP.hca_status_values.get(pt_cp.vl["LH_EPS_03"]["EPS_HCA_Status"])
      if self.CP.flags & VolkswagenFlags.STOCK_HCA_PRESENT:
        ret.carFaultedNonCritical = bool(cam_cp.vl["HCA_01"]["EA_Ruckfreigabe"]) or cam_cp.vl["HCA_01"]["EA_ACC_Sollstatus"] > 0  # EA

      drive_mode = True
      ret.gas = pt_cp.vl["Motor_20"]["MO_Fahrpedalrohwert_01"] / 100.0
      ret.brake = pt_cp.vl["ESP_05"]["ESP_Bremsdruck"] / 250.0  # FIXME: this is pressure in Bar, not sure what OP expects
      brake_pedal_pressed = bool(pt_cp.vl["Motor_14"]["MO_Fahrer_bremst"])
      brake_pressure_detected = bool(pt_cp.vl["ESP_05"]["ESP_Fahrer_bremst"])
      ret.brakePressed = brake_pedal_pressed or brake_pressure_detected
      ret.parkingBrake = bool(pt_cp.vl["Kombi_01"]["KBI_Handbremse"])  # FIXME: need to include an EPB check as well

      ret.doorOpen = any([pt_cp.vl["Gateway_72"]["ZV_FT_offen"],
                          pt_cp.vl["Gateway_72"]["ZV_BT_offen"],
                          pt_cp.vl["Gateway_72"]["ZV_HFS_offen"],
                          pt_cp.vl["Gateway_72"]["ZV_HBFS_offen"],
                          pt_cp.vl["Gateway_72"]["ZV_HD_offen"]])

      if self.CP.enableBsm:
        # Infostufe: BSM LED on, Warnung: BSM LED flashing
        ret.leftBlindspot = bool(ext_cp.vl["SWA_01"]["SWA_Infostufe_SWA_li"]) or bool(ext_cp.vl["SWA_01"]["SWA_Warnung_SWA_li"])
        ret.rightBlindspot = bool(ext_cp.vl["SWA_01"]["SWA_Infostufe_SWA_re"]) or bool(ext_cp.vl["SWA_01"]["SWA_Warnung_SWA_re"])

      ret.stockFcw = bool(ext_cp.vl["ACC_10"]["AWV2_Freigabe"])
      ret.stockAeb = bool(ext_cp.vl["ACC_10"]["ANB_Teilbremsung_Freigabe"]) or bool(ext_cp.vl["ACC_10"]["ANB_Zielbremsung_Freigabe"])

      self.acc_type = ext_cp.vl["ACC_06"]["ACC_Typ"]
      self.esp_hold_confirmation = bool(pt_cp.vl["ESP_21"]["ESP_Haltebestaetigung"])
      acc_limiter_mode = ext_cp.vl["ACC_02"]["ACC_Gesetzte_Zeitluecke"] == 0
      speed_limiter_mode = bool(pt_cp.vl["TSK_06"]["TSK_Limiter_ausgewaehlt"])

      ret.cruiseState.available = pt_cp.vl["TSK_06"]["TSK_Status"] in (2, 3, 4, 5)
      ret.cruiseState.enabled = pt_cp.vl["TSK_06"]["TSK_Status"] in (3, 4, 5)
      ret.cruiseState.speed = ext_cp.vl["ACC_02"]["ACC_Wunschgeschw_02"] * CV.KPH_TO_MS if self.CP.pcmCruise else 0
      ret.accFaulted = pt_cp.vl["TSK_06"]["TSK_Status"] in (6, 7)

      ret.leftBlinker = bool(pt_cp.vl["Blinkmodi_02"]["Comfort_Signal_Left"])
      ret.rightBlinker = bool(pt_cp.vl["Blinkmodi_02"]["Comfort_Signal_Right"])

    # Shared logic

    ret.vEgoRaw = float(np.mean([ret.wheelSpeeds.fl, ret.wheelSpeeds.fr, ret.wheelSpeeds.rl, ret.wheelSpeeds.rr]))
    ret.vEgo, ret.aEgo = self.update_speed_kf(ret.vEgoRaw)

    ret.steeringAngleDeg = pt_cp.vl["LWI_01"]["LWI_Lenkradwinkel"] * (1, -1)[int(pt_cp.vl["LWI_01"]["LWI_VZ_Lenkradwinkel"])]
    ret.steeringRateDeg = pt_cp.vl["LWI_01"]["LWI_Lenkradw_Geschw"] * (1, -1)[int(pt_cp.vl["LWI_01"]["LWI_VZ_Lenkradw_Geschw"])]
    ret.steeringTorque = pt_cp.vl["LH_EPS_03"]["EPS_Lenkmoment"] * (1, -1)[int(pt_cp.vl["LH_EPS_03"]["EPS_VZ_Lenkmoment"])]
    ret.steeringPressed = abs(ret.steeringTorque) > self.CCP.STEER_DRIVER_ALLOWANCE
    ret.steerFaultTemporary, ret.steerFaultPermanent = self.update_hca_state(hca_status, drive_mode)

    ret.gasPressed = ret.gas > 0
    ret.espActive = bool(pt_cp.vl["ESP_21"]["ESP_Eingriff"])
    ret.espDisabled = pt_cp.vl["ESP_21"]["ESP_Tastung_passiv"] != 0
    ret.seatbeltUnlatched = pt_cp.vl["Airbag_02"]["AB_Gurtschloss_FA"] != 3

    ret.standstill = ret.vEgoRaw == 0
    ret.cruiseState.standstill = self.CP.pcmCruise and self.esp_hold_confirmation
    ret.cruiseState.nonAdaptive = acc_limiter_mode or speed_limiter_mode
    if ret.cruiseState.speed > 90:
      ret.cruiseState.speed = 0

    self.eps_stock_values = pt_cp.vl["LH_EPS_03"]
    self.ldw_stock_values = cam_cp.vl["LDW_02"] if self.CP.networkLocation == NetworkLocation.fwdCamera else {}
    self.gra_stock_values = pt_cp.vl["GRA_ACC_01"]

    ret.buttonEvents = self.create_button_events(pt_cp, self.CCP.BUTTONS)

    ret.lowSpeedAlert = self.update_low_speed_alert(ret.vEgo)

    self.frame += 1
    return ret

  def update_pq(self, pt_cp, cam_cp, main_cp, ext_cp) -> structs.CarState:
    ret = structs.CarState()
    # Update vehicle speed and acceleration from ABS wheel speeds.
    ret.wheelSpeeds = self.get_wheel_speeds(
      pt_cp.vl["Bremse_3"]["Radgeschw__VL_4_1"],
      pt_cp.vl["Bremse_3"]["Radgeschw__VR_4_1"],
      pt_cp.vl["Bremse_3"]["Radgeschw__HL_4_1"],
      pt_cp.vl["Bremse_3"]["Radgeschw__HR_4_1"],
    )

    # vEgo obtained from Bremse_1 vehicle speed rather than Bremse_3 wheel speeds because Bremse_3 isn't present on NSF
    ret.vEgoRaw = pt_cp.vl["Bremse_1"]["Geschwindigkeit_neu__Bremse_1_"] * CV.KPH_TO_MS
    ret.vEgo, ret.aEgo = self.update_speed_kf(ret.vEgoRaw)
    ret.standstill = ret.vEgoRaw == 0

    # Update EPS position and state info. For signed values, VW sends the sign in a separate signal.
    ret.steeringAngleDeg = pt_cp.vl["Lenkhilfe_3"]["LH3_BLW"] * (1, -1)[int(pt_cp.vl["Lenkhilfe_3"]["LH3_BLWSign"])]
    ret.steeringRateDeg = pt_cp.vl["Lenkwinkel_1"]["Lenkradwinkel_Geschwindigkeit"] * (1, -1)[int(pt_cp.vl["Lenkwinkel_1"]["Lenkradwinkel_Geschwindigkeit_S"])]
    ret.steeringTorque = pt_cp.vl["Lenkhilfe_3"]["LH3_LM"] * (1, -1)[int(pt_cp.vl["Lenkhilfe_3"]["LH3_LMSign"])]
    ret.steeringPressed = abs(ret.steeringTorque) > self.CCP.STEER_DRIVER_ALLOWANCE
    ret.yawRate = pt_cp.vl["Bremse_5"]["Giergeschwindigkeit"] * (1, -1)[int(pt_cp.vl["Bremse_5"]["Vorzeichen_der_Giergeschwindigk"])] * CV.DEG_TO_RAD
    hca_status = self.CCP.hca_status_values.get(pt_cp.vl["Lenkhilfe_2"]["LH2_Sta_HCA"])
    ret.steerFaultTemporary, ret.steerFaultPermanent = self.update_hca_state(hca_status)

    # Update gas, brakes, and gearshift.
    ret.gas = pt_cp.vl["Motor_3"]["Fahrpedal_Rohsignal"] / 100.0
    ret.gasPressed = ret.gas > 0
    ret.brake = pt_cp.vl["Bremse_5"]["Bremsdruck"] / 250.0  # FIXME: this is pressure in Bar, not sure what OP expects
    ret.brakePressed = bool(pt_cp.vl["Motor_2"]["Bremslichtschalter"])
    ret.parkingBrake = bool(pt_cp.vl["Kombi_1"]["Bremsinfo"])

    # Update gear and/or clutch position data.
    if self.CP.transmissionType == TransmissionType.automatic:
      ret.gearShifter = self.parse_gear_shifter(self.CCP.shifter_values.get(pt_cp.vl["Getriebe_1"]["Waehlhebelposition__Getriebe_1_"], None))
    elif self.CP.transmissionType == TransmissionType.manual:
      ret.clutchPressed = not pt_cp.vl["Motor_1"]["Kupplungsschalter"]
      reverse_light = bool(pt_cp.vl["Gate_Komf_1"]["GK1_Rueckfahr"])
      if reverse_light:
        ret.gearShifter = GearShifter.reverse
      else:
        ret.gearShifter = GearShifter.drive

    # Update door and trunk/hatch lid open status.
    ret.doorOpen = any([pt_cp.vl["Gate_Komf_1"]["GK1_Fa_Tuerkont"],
                        pt_cp.vl["Gate_Komf_1"]["BSK_BT_geoeffnet"],
                        pt_cp.vl["Gate_Komf_1"]["BSK_HL_geoeffnet"],
                        pt_cp.vl["Gate_Komf_1"]["BSK_HR_geoeffnet"],
                        pt_cp.vl["Gate_Komf_1"]["BSK_HD_Hauptraste"]])

    # Update seatbelt fastened status.
    ret.seatbeltUnlatched = not bool(pt_cp.vl["Airbag_1"]["Gurtschalter_Fahrer"])

    # Consume blind-spot monitoring info/warning LED states, if available.
    # Infostufe: BSM LED on, Warnung: BSM LED flashing
    if self.CP.enableBsm:
      ret.leftBlindspot = bool(ext_cp.vl["SWA_1"]["SWA_Infostufe_SWA_li"]) or bool(ext_cp.vl["SWA_1"]["SWA_Warnung_SWA_li"])
      ret.rightBlindspot = bool(ext_cp.vl["SWA_1"]["SWA_Infostufe_SWA_re"]) or bool(ext_cp.vl["SWA_1"]["SWA_Warnung_SWA_re"])

    # Consume factory LDW data relevant for factory SWA (Lane Change Assist)
    # and capture it for forwarding to the blind spot radar controller
    self.ldw_stock_values = cam_cp.vl["LDW_Status"] if self.CP.networkLocation == NetworkLocation.fwdCamera else {}

    # Stock FCW is considered active if the release bit for brake-jerk warning
    # is set. Stock AEB considered active if the partial braking or target
    # braking release bits are set.
    # Refer to VW Self Study Program 890253: Volkswagen Driver Assistance
    # Systems, chapters on Front Assist with Braking and City Emergency
    # Braking for the 2016 Passat NMS
    # TODO: deferred until we can collect data on pre-MY2016 behavior, AWV message may be shorter with fewer signals
    ret.stockFcw = False
    ret.stockAeb = False

    # Update ACC radar status.
    self.acc_type = ext_cp.vl["ACC_System"]["ACS_Typ_ACC"]
    ret.cruiseState.available = bool(pt_cp.vl["Motor_5"]["GRA_Hauptschalter"])
    ret.cruiseState.enabled = pt_cp.vl["Motor_2"]["GRA_Status"] in (1, 2)
    if self.CP.pcmCruise:
      ret.accFaulted = main_cp.vl["ACC_GRA_Anzeige"]["ACA_StaACC"] in (6, 7)
    else:
      ret.accFaulted = pt_cp.vl["Motor_2"]["GRA_Status"] == 3

    # Update ACC setpoint. When the setpoint reads as 255, the driver has not
    # yet established an ACC setpoint, so treat it as zero.
    ret.cruiseState.speed = main_cp.vl["ACC_GRA_Anzeige"]["ACA_V_Wunsch"] * CV.KPH_TO_MS
    if ret.cruiseState.speed > 70:  # 255 kph in m/s == no current setpoint
      ret.cruiseState.speed = 0

    # Update button states for turn signals and ACC controls, capture all ACC button state/config for passthrough
    ret.leftBlinker, ret.rightBlinker = self.update_blinker_from_stalk(300, pt_cp.vl["Gate_Komf_1"]["GK1_Blinker_li"],
                                                                            pt_cp.vl["Gate_Komf_1"]["GK1_Blinker_re"])
    ret.buttonEvents = self.create_button_events(pt_cp, self.CCP.BUTTONS)
    self.gra_stock_values = pt_cp.vl["GRA_Neu"]

    # Additional safety checks performed in CarInterface.
    ret.espDisabled = bool(pt_cp.vl["Bremse_1"]["ESP_Passiv_getastet"])

    ret.lowSpeedAlert = self.update_low_speed_alert(ret.vEgo)

    self.frame += 1
    return ret

<<<<<<< HEAD
  def update_meb(self, pt_cp, main_cp, cam_cp, ext_cp) -> structs.CarState:
    ret = structs.CarState()
    # Update vehicle speed and acceleration from ABS wheel speeds.
    ret.wheelSpeeds = self.get_wheel_speeds(
      pt_cp.vl["ESC_51"]["VL_Radgeschw"],
      pt_cp.vl["ESC_51"]["VR_Radgeschw"],
      pt_cp.vl["ESC_51"]["HL_Radgeschw"],
      pt_cp.vl["ESC_51"]["HR_Radgeschw"],
    )

    ret.vEgoRaw = float(np.mean([ret.wheelSpeeds.fl, ret.wheelSpeeds.fr, ret.wheelSpeeds.rl, ret.wheelSpeeds.rr]))
    ret.vEgo, ret.aEgo = self.update_speed_kf(ret.vEgoRaw)
    ret.standstill = ret.vEgoRaw == 0

    # Update EPS position and state info. For signed values, VW sends the sign in a separate signal.
    # LWI_01, MEP_EPS_01 steering angle differs from real steering angle (dynamic steering)
    ret.steeringAngleDeg = pt_cp.vl["LWI_01"]["LWI_Lenkradwinkel"] * (1, -1)[int(pt_cp.vl["LWI_01"]["LWI_VZ_Lenkradwinkel"])]
    ret.steeringRateDeg  = pt_cp.vl["LWI_01"]["LWI_Lenkradw_Geschw"] * (1, -1)[int(pt_cp.vl["LWI_01"]["LWI_VZ_Lenkradw_Geschw"])]
    ret.steeringTorque   = pt_cp.vl["LH_EPS_03"]["EPS_Lenkmoment"] * (1, -1)[int(pt_cp.vl["LH_EPS_03"]["EPS_VZ_Lenkmoment"])]
    ret.steeringPressed  = abs(ret.steeringTorque) > self.CCP.STEER_DRIVER_ALLOWANCE
    
    ret.yawRate    = pt_cp.vl["ESC_50"]["Yaw_Rate"] * (1, -1)[int(pt_cp.vl["ESC_50"]["Yaw_Rate_Sign"])] * CV.DEG_TO_RAD
    self.curvature = -pt_cp.vl["QFK_01"]["Curvature"] * (1, -1)[int(pt_cp.vl["QFK_01"]["Curvature_VZ"])]
    
    hca_status = self.CCP.hca_status_values.get(pt_cp.vl["QFK_01"]["LatCon_HCA_Status"])
    ret.steerFaultTemporary, ret.steerFaultPermanent = self.update_hca_state(hca_status)

    # VW Emergency Assist status tracking and mitigation
    self.eps_stock_values = pt_cp.vl["LH_EPS_03"]
    self.klr_stock_values = pt_cp.vl["KLR_01"] if self.CP.flags & VolkswagenFlags.STOCK_KLR_PRESENT else {}
    #ret.carFaultedNonCritical = cam_cp.vl["EA_01"]["EA_Funktionsstatus"] in (3, 4, 5, 6) # prepared, not tested

    # Update gas, brakes, and gearshift.
    ret.gasPressed   = pt_cp.vl["Motor_54"]["Accelerator_Pressure"] > 0
    ret.gas          = pt_cp.vl["Motor_54"]["Accelerator_Pressure"]
    ret.brakePressed = bool(pt_cp.vl["Motor_14"]["MO_Fahrer_bremst"]) # includes regen braking by user
    ret.brake        = pt_cp.vl["ESC_51"]["Brake_Pressure"]
    ret.parkingBrake = pt_cp.vl["Gateway_73"]["EPB_Status"] in (1, 4) # EPB closing or closed

    # Update gear and/or clutch position data.
    ret.gearShifter = self.parse_gear_shifter(self.CCP.shifter_values.get(pt_cp.vl["Getriebe_11"]["GE_Fahrstufe"], None))

    # Update door and trunk/hatch lid open status.
    ret.doorOpen = any([pt_cp.vl["ZV_02"]["ZV_FT_offen"],
                        pt_cp.vl["ZV_02"]["ZV_BT_offen"],
                        pt_cp.vl["ZV_02"]["ZV_HFS_offen"],
                        pt_cp.vl["ZV_02"]["ZV_HBFS_offen"],
                        pt_cp.vl["ZV_02"]["ZV_HD_offen"]])

    # Update seatbelt fastened status.
    ret.seatbeltUnlatched = pt_cp.vl["Airbag_02"]["AB_Gurtschloss_FA"] != 3

    # Consume blind-spot monitoring info/warning LED states, if available.
    # Infostufe: BSM LED on, Warnung: BSM LED flashing
    if self.CP.enableBsm:
      ret.leftBlindspot  = bool(ext_cp.vl["MEB_Side_Assist_01"]["Blind_Spot_Info_Left"]) or bool(ext_cp.vl["MEB_Side_Assist_01"]["Blind_Spot_Warn_Left"])
      ret.rightBlindspot = bool(ext_cp.vl["MEB_Side_Assist_01"]["Blind_Spot_Info_Right"]) or bool(ext_cp.vl["MEB_Side_Assist_01"]["Blind_Spot_Warn_Right"])

    # Consume factory LDW data relevant for factory SWA (Lane Change Assist)
    # and capture it for forwarding to the blind spot radar controller
    self.ldw_stock_values = cam_cp.vl["LDW_02"]

    ret.stockFcw = bool(ext_cp.vl["AWV_03"]["FCW_Active"]) # currently most plausible candidate
    ret.stockAeb = False #bool(pt_cp.vl["VMM_02"]["AEB_Active"]) TODO find correct signal

    self.acc_type                = ext_cp.vl["ACC_18"]["ACC_Typ"]
    self.travel_assist_available = bool(cam_cp.vl["TA_01"]["Travel_Assist_Available"])

    ret.cruiseState.available = pt_cp.vl["Motor_51"]["TSK_Status"] in (2, 3, 4, 5)
    ret.cruiseState.enabled   = pt_cp.vl["Motor_51"]["TSK_Status"] in (3, 4, 5)

    if self.CP.pcmCruise:
      # Cruise Control mode; check for distance UI setting from the radar.
      # ECM does not manage this, so do not need to check for openpilot longitudinal
      ret.cruiseState.nonAdaptive = bool(ext_cp.vl["MEB_ACC_01"]["ACC_Limiter_Mode"])
    else:
      # Speed limiter mode; ECM faults if we command ACC while not pcmCruise
      ret.cruiseState.nonAdaptive = bool(pt_cp.vl["Motor_51"]["TSK_Limiter_ausgewaehlt"])

    ret.accFaulted = pt_cp.vl["Motor_51"]["TSK_Status"] in (6, 7)

    self.esp_hold_confirmation = bool(pt_cp.vl["VMM_02"]["ESP_Hold"])
    ret.cruiseState.standstill = self.CP.pcmCruise and self.esp_hold_confirmation

    # Update ACC setpoint. When the setpoint is zero or there's an error, the
    # radar sends a set-speed of ~90.69 m/s / 203mph.
    if self.CP.pcmCruise:
      ret.cruiseState.speed = int(round(ext_cp.vl["MEB_ACC_01"]["ACC_Wunschgeschw_02"])) * CV.KPH_TO_MS
      if ret.cruiseState.speed > 90:
        ret.cruiseState.speed = 0

    # Speed Limit
    vze_01_values = cam_cp.vl["MEB_VZE_01"] # Traffic Sign Recognition
    psd_04_values = main_cp.vl["PSD_04"] if self.CP.flags & VolkswagenFlags.STOCK_PSD_PRESENT else {} # Predicative Street Data
    psd_05_values = main_cp.vl["PSD_05"] if self.CP.flags & VolkswagenFlags.STOCK_PSD_PRESENT else {}
    psd_06_values = main_cp.vl["PSD_06"] if self.CP.flags & VolkswagenFlags.STOCK_PSD_PRESENT else {}
    
    self.speed_limit_mgr.update(ret.vEgo, psd_04_values, psd_05_values, psd_06_values, vze_01_values)
    ret.cruiseState.speedLimit = self.speed_limit_mgr.get_speed_limit()

    # Update button states for turn signals and ACC controls, capture all ACC button state/config for passthrough
    # turn signal effect
    self.left_blinker_active  = bool(pt_cp.vl["Blinkmodi_02"]["BM_links"])
    self.right_blinker_active = bool(pt_cp.vl["Blinkmodi_02"]["BM_rechts"])
    # turn signal cause
    ret.leftBlinker, ret.rightBlinker = self.update_blinker_from_stalk(240, pt_cp.vl["SMLS_01"]["BH_Blinker_li"],
                                                                            pt_cp.vl["SMLS_01"]["BH_Blinker_re"])
    ret.buttonEvents = self.create_button_events(pt_cp, self.CCP.BUTTONS)
    
    self.gra_stock_values = pt_cp.vl["GRA_ACC_01"]

    # Additional safety checks performed in CarInterface.
    ret.espDisabled = bool(pt_cp.vl["ESP_21"]["ESP_Tastung_passiv"]) # this is also true for ESC Sport mode
    ret.espActive   = bool(pt_cp.vl["ESP_21"]["ESP_Eingriff"])

    self.ea_hud_stock_values = cam_cp.vl["EA_02"]

    ret.fuelGauge = pt_cp.vl["Motor_16"]["MO_Energieinhalt_BMS"]

    # EV battery details
    ret.batteryDetails.charge = pt_cp.vl["Motor_16"]["MO_Energieinhalt_BMS"] # battery charge WattHours
    if self.CP.networkLocation == NetworkLocation.gateway:
      ret.batteryDetails.heaterActive = bool(main_cp.vl["MEB_HVEM_03"]["PTC_ON"]) # battery heater active
      ret.batteryDetails.voltage      = main_cp.vl["MEB_HVEM_01"]["Battery_Voltage"] # battery voltage
      ret.batteryDetails.capacity     = main_cp.vl["BMS_04"]["BMS_Kapazitaet_02"] * 355 # EV battery capacity Ah * nominal voltage cupra born WattHours
      ret.batteryDetails.soc          = ret.batteryDetails.charge / ret.batteryDetails.capacity * 100 if ret.batteryDetails.capacity > 0 else 0 # battery SoC in percent
      ret.batteryDetails.power        = main_cp.vl["MEB_HVEM_01"]["Engine_Power"] # engine power output
      ret.batteryDetails.temperature  = main_cp.vl["DCDC_03"]["DC_Temperatur"] # dcdc converter temperature

    self.frame += 1
    return ret
=======
  def update_low_speed_alert(self, v_ego: float) -> bool:
    # Low speed steer alert hysteresis logic
    if (self.CP.minSteerSpeed - 1e-3) > CarControllerParams.DEFAULT_MIN_STEER_SPEED and v_ego < (self.CP.minSteerSpeed + 1.):
      self.low_speed_alert = True
    elif v_ego > (self.CP.minSteerSpeed + 2.):
      self.low_speed_alert = False
    return self.low_speed_alert
>>>>>>> 83d7cf4f

  def update_hca_state(self, hca_status, drive_mode=True):
    # Treat FAULT as temporary for worst likely EPS recovery time, for cars without factory Lane Assist
    # DISABLED means the EPS hasn't been configured to support Lane Assist
    self.eps_init_complete = self.eps_init_complete or (hca_status in ("DISABLED", "READY", "ACTIVE") or self.frame > 600)
    perm_fault = drive_mode and hca_status == "DISABLED" or (self.eps_init_complete and hca_status == "FAULT")
    temp_fault = drive_mode and hca_status in ("REJECTED", "PREEMPTED") or not self.eps_init_complete
    return temp_fault, perm_fault

  @staticmethod
  def get_can_parsers(CP, CP_SP):
    if CP.flags & VolkswagenFlags.PQ:
      return CarState.get_can_parsers_pq(CP)
    elif CP.flags & VolkswagenFlags.MEB:
      return CarState.get_can_parsers_meb(CP)

    pt_messages = [
      # sig_address, frequency
      ("LWI_01", 100),      # From J500 Steering Assist with integrated sensors
      ("LH_EPS_03", 100),   # From J500 Steering Assist with integrated sensors
      ("ESP_19", 100),      # From J104 ABS/ESP controller
      ("ESP_05", 50),       # From J104 ABS/ESP controller
      ("ESP_21", 50),       # From J104 ABS/ESP controller
      ("Motor_20", 50),     # From J623 Engine control module
      ("TSK_06", 50),       # From J623 Engine control module
      ("ESP_02", 50),       # From J104 ABS/ESP controller
      ("GRA_ACC_01", 33),   # From J533 CAN gateway (via LIN from steering wheel controls)
      ("Gateway_73", 20),   # From J533 CAN gateway (aggregated data)
      ("Gateway_72", 10),   # From J533 CAN gateway (aggregated data)
      ("Motor_14", 10),     # From J623 Engine control module
      ("Airbag_02", 5),     # From J234 Airbag control module
      ("Kombi_01", 2),      # From J285 Instrument cluster
      ("Blinkmodi_02", 1),  # From J519 BCM (sent at 1Hz when no lights active, 50Hz when active)
      ("Kombi_03", 0),      # From J285 instrument cluster (not present on older cars, 1Hz when present)
    ]

    if CP.transmissionType == TransmissionType.direct:
      pt_messages.append(("Motor_EV_01", 10))  # From J??? unknown EV control module

    if CP.networkLocation == NetworkLocation.fwdCamera:
      # Radars are here on CANBUS.pt
      pt_messages += MqbExtraSignals.fwd_radar_messages
      if CP.enableBsm:
        pt_messages += MqbExtraSignals.bsm_radar_messages

    cam_messages = []
    if CP.flags & VolkswagenFlags.STOCK_HCA_PRESENT:
      cam_messages += [
        ("HCA_01", 1),  # From R242 Driver assistance camera, 50Hz if steering/1Hz if not
      ]

    if CP.networkLocation == NetworkLocation.fwdCamera:
      cam_messages += [
        # sig_address, frequency
        ("LDW_02", 10)      # From R242 Driver assistance camera
      ]
    else:
      # Radars are here on CANBUS.cam
      cam_messages += MqbExtraSignals.fwd_radar_messages
      if CP.enableBsm:
        cam_messages += MqbExtraSignals.bsm_radar_messages

    return {
      Bus.pt: CANParser(DBC[CP.carFingerprint][Bus.pt], pt_messages, CANBUS.pt),
      Bus.cam: CANParser(DBC[CP.carFingerprint][Bus.pt], cam_messages, CANBUS.cam),
    }

  @staticmethod
  def get_can_parsers_pq(CP):
    pt_messages = [
      # sig_address, frequency
      ("Bremse_1", 100),    # From J104 ABS/ESP controller
      ("Bremse_3", 100),    # From J104 ABS/ESP controller
      ("Lenkhilfe_3", 100),  # From J500 Steering Assist with integrated sensors
      ("Lenkwinkel_1", 100),  # From J500 Steering Assist with integrated sensors
      ("Motor_3", 100),     # From J623 Engine control module
      ("Airbag_1", 50),     # From J234 Airbag control module
      ("Bremse_5", 50),     # From J104 ABS/ESP controller
      ("GRA_Neu", 50),      # From J??? steering wheel control buttons
      ("Kombi_1", 50),      # From J285 Instrument cluster
      ("Motor_2", 50),      # From J623 Engine control module
      ("Motor_5", 50),      # From J623 Engine control module
      ("Lenkhilfe_2", 20),  # From J500 Steering Assist with integrated sensors
      ("Gate_Komf_1", 10),  # From J533 CAN gateway
    ]

    if CP.transmissionType == TransmissionType.automatic:
      pt_messages += [("Getriebe_1", 100)]  # From J743 Auto transmission control module
    elif CP.transmissionType == TransmissionType.manual:
      pt_messages += [("Motor_1", 100)]  # From J623 Engine control module

    if CP.networkLocation == NetworkLocation.fwdCamera:
      # Extended CAN devices other than the camera are here on CANBUS.pt
      pt_messages += PqExtraSignals.fwd_radar_messages
      if CP.enableBsm:
        pt_messages += PqExtraSignals.bsm_radar_messages

    cam_messages = []
    if CP.networkLocation == NetworkLocation.fwdCamera:
      cam_messages += [
        # sig_address, frequency
        ("LDW_Status", 10)      # From R242 Driver assistance camera
      ]

    if CP.networkLocation == NetworkLocation.gateway:
      # Radars are here on CANBUS.cam
      cam_messages += PqExtraSignals.fwd_radar_messages
      if CP.enableBsm:
        cam_messages += PqExtraSignals.bsm_radar_messages
        
    main_messages = []
    if CP.networkLocation == NetworkLocation.gateway:
      main_messages += PqExtraSignals.fwd_radar_main_messages

    return {
      Bus.pt: CANParser(DBC[CP.carFingerprint][Bus.pt], pt_messages, CANBUS.pt),
      Bus.main: CANParser(DBC[CP.carFingerprint][Bus.pt], main_messages, CANBUS.main),
      Bus.cam: CANParser(DBC[CP.carFingerprint][Bus.pt], cam_messages, CANBUS.cam),
    }

  @staticmethod
  def get_can_parsers_meb(CP):
    pt_messages = [
      # sig_address, frequency
      ("LWI_01", 100),            # From J500 Steering Assist with integrated sensors
      ("GRA_ACC_01", 33),         # From J533 CAN gateway (via LIN from steering wheel controls)
      ("Airbag_02", 5),           # From J234 Airbag control module
      ("Motor_14", 10),           # From J623 Engine control module
      ("Motor_16", 2),            # From J623 Engine control module
      ("Blinkmodi_02", 2),        # From J519 BCM (sent at 1Hz when no lights active, 50Hz when active)
      ("SMLS_01", 1),             # From Stalk Controls
      ("LH_EPS_03", 100),         # From J500 Steering Assist with integrated sensors
      ("Getriebe_11", 100),       # From J743 Auto transmission control module
      ("ZV_02", 5),               # From ZV
      ("QFK_01", 100),
      ("ESP_21", 50),
      ("EML_06", 50),
      ("ESC_51", 100),
      ("Motor_54", 10),
      ("ESC_50", 50),
      ("VMM_02", 50),
      ("Gateway_73", 20),
      ("SAM_01", 5),
      ("Motor_51", 50),
    ]

    if CP.flags & VolkswagenFlags.STOCK_KLR_PRESENT:
      pt_messages += MebExtraSignals.capacitive_steering_wheel_messages
      
    if CP.networkLocation == NetworkLocation.fwdCamera:
      # Radars are here on CANBUS.pt
      pt_messages += MebExtraSignals.fwd_radar_messages
      if CP.enableBsm:
        pt_messages += MebExtraSignals.bsm_radar_messages

    main_messages = []
    if CP.networkLocation == NetworkLocation.gateway:
      main_messages += MebExtraSignals.main_messages
      
    if CP.flags & VolkswagenFlags.STOCK_PSD_PRESENT:
      main_messages += MebExtraSignals.psd_messages

    cam_messages = [
      # sig_address, frequency
      ("LDW_02", 10),     # From R242 Driver assistance camera
      ("TA_01", 10),      # From R242 Driver assistance camera (Travel Assist)
      ("MEB_VZE_01", 5),  # From R242 Driver assistance camera (Traffic Sign Detection)
      ("EA_02", 2),       # From R242 Driver assistance camera (Emergency Assist)
    ]
    
    if CP.networkLocation == NetworkLocation.gateway:
      # Radars are here on CANBUS.cam
      cam_messages += MebExtraSignals.fwd_radar_messages
      if CP.enableBsm:
        cam_messages += MebExtraSignals.bsm_radar_messages

    return {
      Bus.pt: CANParser(DBC[CP.carFingerprint][Bus.pt], pt_messages, CANBUS.pt),
      Bus.main: CANParser(DBC[CP.carFingerprint][Bus.pt], main_messages, CANBUS.main),
      Bus.cam: CANParser(DBC[CP.carFingerprint][Bus.pt], cam_messages, CANBUS.cam),
    }


class MqbExtraSignals:
  # Additional signal and message lists for optional or bus-portable controllers
  fwd_radar_messages = [
    ("ACC_06", 50),                              # From J428 ACC radar control module
    ("ACC_10", 50),                              # From J428 ACC radar control module
    ("ACC_02", 17),                              # From J428 ACC radar control module
  ]
  bsm_radar_messages = [
    ("SWA_01", 20),                              # From J1086 Lane Change Assist
  ]


class PqExtraSignals:
  # Additional signal and message lists for optional or bus-portable controllers
  fwd_radar_messages = [
    ("ACC_System", 50),                          # From J428 ACC radar control module
  ]
  fwd_radar_main_messages = [
    ("ACC_GRA_Anzeige", 25),                     # From J428 ACC radar control module
  ]
  bsm_radar_messages = [
    ("SWA_1", 20),                               # From J1086 Lane Change Assist
  ]


class MebExtraSignals:
  # Additional signal and message lists for optional or bus-portable controllers
  fwd_radar_messages = [
    ("MEB_ACC_01", 17),
    ("ACC_18", 50),
    ("AWV_03", 1),             # Front Collision Detection (1 Hz when inactive, 50 Hz when active)
    #("MEB_Distance_01", 25),
  ]
  bsm_radar_messages = [
    ("MEB_Side_Assist_01", 20),
  ]
  main_messages = [
    ("MEB_HVEM_01", 100),
    ("MEB_HVEM_03", 2),
    ("BMS_04", 2),
    ("DCDC_03", 2),
  ]
  capacitive_steering_wheel_messages = [
    ("KLR_01", 16),
  ]
  psd_messages = [
    ("PSD_04", 7),
    ("PSD_05", 7),
    ("PSD_06", 7),
  ]<|MERGE_RESOLUTION|>--- conflicted
+++ resolved
@@ -254,7 +254,6 @@
     self.frame += 1
     return ret
 
-<<<<<<< HEAD
   def update_meb(self, pt_cp, main_cp, cam_cp, ext_cp) -> structs.CarState:
     ret = structs.CarState()
     # Update vehicle speed and acceleration from ABS wheel speeds.
@@ -386,7 +385,7 @@
 
     self.frame += 1
     return ret
-=======
+
   def update_low_speed_alert(self, v_ego: float) -> bool:
     # Low speed steer alert hysteresis logic
     if (self.CP.minSteerSpeed - 1e-3) > CarControllerParams.DEFAULT_MIN_STEER_SPEED and v_ego < (self.CP.minSteerSpeed + 1.):
@@ -394,7 +393,7 @@
     elif v_ego > (self.CP.minSteerSpeed + 2.):
       self.low_speed_alert = False
     return self.low_speed_alert
->>>>>>> 83d7cf4f
+
 
   def update_hca_state(self, hca_status, drive_mode=True):
     # Treat FAULT as temporary for worst likely EPS recovery time, for cars without factory Lane Assist
