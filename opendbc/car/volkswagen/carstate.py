import numpy as np
from opendbc.can.parser import CANParser
from opendbc.car import Bus, structs
from opendbc.car.interfaces import CarStateBase
from opendbc.car.common.conversions import Conversions as CV
from opendbc.car.volkswagen.values import DBC, CANBUS, NetworkLocation, TransmissionType, GearShifter, \
                                                      CarControllerParams, VolkswagenFlags
from opendbc.car.volkswagen.speed_limit_manager import SpeedLimitManager

ButtonType = structs.CarState.ButtonEvent.Type


class CarState(CarStateBase):
  def __init__(self, CP, CP_SP):
    super().__init__(CP, CP_SP)
    self.frame = 0
    self.eps_init_complete = False
    self.CCP = CarControllerParams(CP)
    self.button_states = {button.event_type: False for button in self.CCP.BUTTONS}
    self.esp_hold_confirmation = False
    self.upscale_lead_car_signal = False
    self.eps_stock_values = False
    self.curvature = 0.
    self.speed_limit_mgr = SpeedLimitManager(CP, speed_limit_max_kph=120, predicative=True)

  def update_button_enable(self, buttonEvents: list[structs.CarState.ButtonEvent]):
    if not self.CP.pcmCruise:
      for b in buttonEvents:
        # Enable OP long on falling edge of enable buttons
        if b.type in (ButtonType.setCruise, ButtonType.resumeCruise) and not b.pressed:
          return True
    return False

  def create_button_events(self, pt_cp, buttons):
    button_events = []

    for button in buttons:
      state = pt_cp.vl[button.can_addr][button.can_msg] in button.values
      if self.button_states[button.event_type] != state:
        event = structs.CarState.ButtonEvent()
        event.type = button.event_type
        event.pressed = state
        button_events.append(event)
      self.button_states[button.event_type] = state

    return button_events

  def update(self, can_parsers) -> tuple[structs.CarState, structs.CarStateSP]:
    pt_cp = can_parsers[Bus.pt]
    main_cp = can_parsers[Bus.main]
    cam_cp = can_parsers[Bus.cam]
    ext_cp = pt_cp if self.CP.networkLocation == NetworkLocation.fwdCamera else cam_cp

    if self.CP.flags & VolkswagenFlags.PQ:
      return self.update_pq(pt_cp, cam_cp, main_cp, ext_cp)
    elif self.CP.flags & VolkswagenFlags.MEB:
      return self.update_meb(pt_cp, main_cp, cam_cp, ext_cp)

    ret = structs.CarState()
    ret_sp = structs.CarStateSP()

    if self.CP.transmissionType == TransmissionType.direct:
      ret.gearShifter = self.parse_gear_shifter(self.CCP.shifter_values.get(pt_cp.vl["Motor_EV_01"]["MO_Waehlpos"], None))
    elif self.CP.transmissionType == TransmissionType.manual:
      ret.clutchPressed = not pt_cp.vl["Motor_14"]["MO_Kuppl_schalter"]
      if bool(pt_cp.vl["Gateway_72"]["BCM1_Rueckfahrlicht_Schalter"]):
        ret.gearShifter = GearShifter.reverse
      else:
        ret.gearShifter = GearShifter.drive
    else:
      ret.gearShifter = self.parse_gear_shifter(self.CCP.shifter_values.get(pt_cp.vl["Gateway_73"]["GE_Fahrstufe"], None))

    if True:
      # MQB-specific
      self.upscale_lead_car_signal = bool(pt_cp.vl["Kombi_03"]["KBI_Variante"])  # Analog vs digital instrument cluster

      ret.wheelSpeeds = self.get_wheel_speeds(
        pt_cp.vl["ESP_19"]["ESP_VL_Radgeschw_02"],
        pt_cp.vl["ESP_19"]["ESP_VR_Radgeschw_02"],
        pt_cp.vl["ESP_19"]["ESP_HL_Radgeschw_02"],
        pt_cp.vl["ESP_19"]["ESP_HR_Radgeschw_02"],
      )

      ret.yawRate = pt_cp.vl["ESP_02"]["ESP_Gierrate"] * (1, -1)[int(pt_cp.vl["ESP_02"]["ESP_VZ_Gierrate"])] * CV.DEG_TO_RAD
      hca_status = self.CCP.hca_status_values.get(pt_cp.vl["LH_EPS_03"]["EPS_HCA_Status"])
      if self.CP.flags & VolkswagenFlags.STOCK_HCA_PRESENT:
        ret.carFaultedNonCritical = bool(cam_cp.vl["HCA_01"]["EA_Ruckfreigabe"]) or cam_cp.vl["HCA_01"]["EA_ACC_Sollstatus"] > 0  # EA

      drive_mode = True
      ret.gas = pt_cp.vl["Motor_20"]["MO_Fahrpedalrohwert_01"] / 100.0
      ret.brake = pt_cp.vl["ESP_05"]["ESP_Bremsdruck"] / 250.0  # FIXME: this is pressure in Bar, not sure what OP expects
      brake_pedal_pressed = bool(pt_cp.vl["Motor_14"]["MO_Fahrer_bremst"])
      brake_pressure_detected = bool(pt_cp.vl["ESP_05"]["ESP_Fahrer_bremst"])
      ret.brakePressed = brake_pedal_pressed or brake_pressure_detected
      ret.parkingBrake = bool(pt_cp.vl["Kombi_01"]["KBI_Handbremse"])  # FIXME: need to include an EPB check as well

      ret.doorOpen = any([pt_cp.vl["Gateway_72"]["ZV_FT_offen"],
                          pt_cp.vl["Gateway_72"]["ZV_BT_offen"],
                          pt_cp.vl["Gateway_72"]["ZV_HFS_offen"],
                          pt_cp.vl["Gateway_72"]["ZV_HBFS_offen"],
                          pt_cp.vl["Gateway_72"]["ZV_HD_offen"]])

      if self.CP.enableBsm:
        # Infostufe: BSM LED on, Warnung: BSM LED flashing
        ret.leftBlindspot = bool(ext_cp.vl["SWA_01"]["SWA_Infostufe_SWA_li"]) or bool(ext_cp.vl["SWA_01"]["SWA_Warnung_SWA_li"])
        ret.rightBlindspot = bool(ext_cp.vl["SWA_01"]["SWA_Infostufe_SWA_re"]) or bool(ext_cp.vl["SWA_01"]["SWA_Warnung_SWA_re"])

      ret.stockFcw = bool(ext_cp.vl["ACC_10"]["AWV2_Freigabe"])
      ret.stockAeb = bool(ext_cp.vl["ACC_10"]["ANB_Teilbremsung_Freigabe"]) or bool(ext_cp.vl["ACC_10"]["ANB_Zielbremsung_Freigabe"])

      self.acc_type = ext_cp.vl["ACC_06"]["ACC_Typ"]
      self.esp_hold_confirmation = bool(pt_cp.vl["ESP_21"]["ESP_Haltebestaetigung"])
      acc_limiter_mode = ext_cp.vl["ACC_02"]["ACC_Gesetzte_Zeitluecke"] == 0
      speed_limiter_mode = bool(pt_cp.vl["TSK_06"]["TSK_Limiter_ausgewaehlt"])

      ret.cruiseState.available = pt_cp.vl["TSK_06"]["TSK_Status"] in (2, 3, 4, 5)
      ret.cruiseState.enabled = pt_cp.vl["TSK_06"]["TSK_Status"] in (3, 4, 5)
      ret.cruiseState.speed = ext_cp.vl["ACC_02"]["ACC_Wunschgeschw_02"] * CV.KPH_TO_MS if self.CP.pcmCruise else 0
      ret.accFaulted = pt_cp.vl["TSK_06"]["TSK_Status"] in (6, 7)

      ret.leftBlinker = bool(pt_cp.vl["Blinkmodi_02"]["Comfort_Signal_Left"])
      ret.rightBlinker = bool(pt_cp.vl["Blinkmodi_02"]["Comfort_Signal_Right"])

    # Shared logic

    ret.vEgoRaw = float(np.mean([ret.wheelSpeeds.fl, ret.wheelSpeeds.fr, ret.wheelSpeeds.rl, ret.wheelSpeeds.rr]))
    ret.vEgo, ret.aEgo = self.update_speed_kf(ret.vEgoRaw)

    ret.steeringAngleDeg = pt_cp.vl["LWI_01"]["LWI_Lenkradwinkel"] * (1, -1)[int(pt_cp.vl["LWI_01"]["LWI_VZ_Lenkradwinkel"])]
    ret.steeringRateDeg = pt_cp.vl["LWI_01"]["LWI_Lenkradw_Geschw"] * (1, -1)[int(pt_cp.vl["LWI_01"]["LWI_VZ_Lenkradw_Geschw"])]
    ret.steeringTorque = pt_cp.vl["LH_EPS_03"]["EPS_Lenkmoment"] * (1, -1)[int(pt_cp.vl["LH_EPS_03"]["EPS_VZ_Lenkmoment"])]
    ret.steeringPressed = abs(ret.steeringTorque) > self.CCP.STEER_DRIVER_ALLOWANCE
    ret.steerFaultTemporary, ret.steerFaultPermanent = self.update_hca_state(hca_status, drive_mode)

    ret.gasPressed = ret.gas > 0
    ret.espActive = bool(pt_cp.vl["ESP_21"]["ESP_Eingriff"])
    ret.espDisabled = pt_cp.vl["ESP_21"]["ESP_Tastung_passiv"] != 0
    ret.seatbeltUnlatched = pt_cp.vl["Airbag_02"]["AB_Gurtschloss_FA"] != 3

    ret.standstill = ret.vEgoRaw == 0
    ret.cruiseState.standstill = self.CP.pcmCruise and self.esp_hold_confirmation
    ret.cruiseState.nonAdaptive = acc_limiter_mode or speed_limiter_mode
    if ret.cruiseState.speed > 90:
      ret.cruiseState.speed = 0

    self.eps_stock_values = pt_cp.vl["LH_EPS_03"]
    self.ldw_stock_values = cam_cp.vl["LDW_02"] if self.CP.networkLocation == NetworkLocation.fwdCamera else {}
    self.gra_stock_values = pt_cp.vl["GRA_ACC_01"]

    ret.buttonEvents = self.create_button_events(pt_cp, self.CCP.BUTTONS)

    ret.lowSpeedAlert = self.update_low_speed_alert(ret.vEgo)

    self.frame += 1
    return ret, ret_sp

<<<<<<< HEAD
  def update_pq(self, pt_cp, cam_cp, main_cp, ext_cp) -> structs.CarState:
=======
  def update_pq(self, pt_cp, cam_cp, ext_cp) -> tuple[structs.CarState, structs.CarStateSP]:
>>>>>>> a82c8d83
    ret = structs.CarState()
    ret_sp = structs.CarStateSP()
    # Update vehicle speed and acceleration from ABS wheel speeds.
    ret.wheelSpeeds = self.get_wheel_speeds(
      pt_cp.vl["Bremse_3"]["Radgeschw__VL_4_1"],
      pt_cp.vl["Bremse_3"]["Radgeschw__VR_4_1"],
      pt_cp.vl["Bremse_3"]["Radgeschw__HL_4_1"],
      pt_cp.vl["Bremse_3"]["Radgeschw__HR_4_1"],
    )

    # vEgo obtained from Bremse_1 vehicle speed rather than Bremse_3 wheel speeds because Bremse_3 isn't present on NSF
    ret.vEgoRaw = pt_cp.vl["Bremse_1"]["Geschwindigkeit_neu__Bremse_1_"] * CV.KPH_TO_MS
    ret.vEgo, ret.aEgo = self.update_speed_kf(ret.vEgoRaw)
    ret.standstill = ret.vEgoRaw == 0

    # Update EPS position and state info. For signed values, VW sends the sign in a separate signal.
    ret.steeringAngleDeg = pt_cp.vl["Lenkhilfe_3"]["LH3_BLW"] * (1, -1)[int(pt_cp.vl["Lenkhilfe_3"]["LH3_BLWSign"])]
    ret.steeringRateDeg = pt_cp.vl["Lenkwinkel_1"]["Lenkradwinkel_Geschwindigkeit"] * (1, -1)[int(pt_cp.vl["Lenkwinkel_1"]["Lenkradwinkel_Geschwindigkeit_S"])]
    ret.steeringTorque = pt_cp.vl["Lenkhilfe_3"]["LH3_LM"] * (1, -1)[int(pt_cp.vl["Lenkhilfe_3"]["LH3_LMSign"])]
    ret.steeringPressed = abs(ret.steeringTorque) > self.CCP.STEER_DRIVER_ALLOWANCE
    ret.yawRate = pt_cp.vl["Bremse_5"]["Giergeschwindigkeit"] * (1, -1)[int(pt_cp.vl["Bremse_5"]["Vorzeichen_der_Giergeschwindigk"])] * CV.DEG_TO_RAD
    hca_status = self.CCP.hca_status_values.get(pt_cp.vl["Lenkhilfe_2"]["LH2_Sta_HCA"])
    ret.steerFaultTemporary, ret.steerFaultPermanent = self.update_hca_state(hca_status)

    # Update gas, brakes, and gearshift.
    ret.gas = pt_cp.vl["Motor_3"]["Fahrpedal_Rohsignal"] / 100.0
    ret.gasPressed = ret.gas > 0
    ret.brake = pt_cp.vl["Bremse_5"]["Bremsdruck"] / 250.0  # FIXME: this is pressure in Bar, not sure what OP expects
    ret.brakePressed = bool(pt_cp.vl["Motor_2"]["Bremslichtschalter"])
    ret.parkingBrake = bool(pt_cp.vl["Kombi_1"]["Bremsinfo"])

    # Update gear and/or clutch position data.
    if self.CP.transmissionType == TransmissionType.automatic:
      ret.gearShifter = self.parse_gear_shifter(self.CCP.shifter_values.get(pt_cp.vl["Getriebe_1"]["Waehlhebelposition__Getriebe_1_"], None))
    elif self.CP.transmissionType == TransmissionType.manual:
      ret.clutchPressed = not pt_cp.vl["Motor_1"]["Kupplungsschalter"]
      reverse_light = bool(pt_cp.vl["Gate_Komf_1"]["GK1_Rueckfahr"])
      if reverse_light:
        ret.gearShifter = GearShifter.reverse
      else:
        ret.gearShifter = GearShifter.drive

    # Update door and trunk/hatch lid open status.
    ret.doorOpen = any([pt_cp.vl["Gate_Komf_1"]["GK1_Fa_Tuerkont"],
                        pt_cp.vl["Gate_Komf_1"]["BSK_BT_geoeffnet"],
                        pt_cp.vl["Gate_Komf_1"]["BSK_HL_geoeffnet"],
                        pt_cp.vl["Gate_Komf_1"]["BSK_HR_geoeffnet"],
                        pt_cp.vl["Gate_Komf_1"]["BSK_HD_Hauptraste"]])

    # Update seatbelt fastened status.
    ret.seatbeltUnlatched = not bool(pt_cp.vl["Airbag_1"]["Gurtschalter_Fahrer"])

    # Consume blind-spot monitoring info/warning LED states, if available.
    # Infostufe: BSM LED on, Warnung: BSM LED flashing
    if self.CP.enableBsm:
      ret.leftBlindspot = bool(ext_cp.vl["SWA_1"]["SWA_Infostufe_SWA_li"]) or bool(ext_cp.vl["SWA_1"]["SWA_Warnung_SWA_li"])
      ret.rightBlindspot = bool(ext_cp.vl["SWA_1"]["SWA_Infostufe_SWA_re"]) or bool(ext_cp.vl["SWA_1"]["SWA_Warnung_SWA_re"])

    # Consume factory LDW data relevant for factory SWA (Lane Change Assist)
    # and capture it for forwarding to the blind spot radar controller
    self.ldw_stock_values = cam_cp.vl["LDW_Status"] if self.CP.networkLocation == NetworkLocation.fwdCamera else {}

    # Stock FCW is considered active if the release bit for brake-jerk warning
    # is set. Stock AEB considered active if the partial braking or target
    # braking release bits are set.
    # Refer to VW Self Study Program 890253: Volkswagen Driver Assistance
    # Systems, chapters on Front Assist with Braking and City Emergency
    # Braking for the 2016 Passat NMS
    # TODO: deferred until we can collect data on pre-MY2016 behavior, AWV message may be shorter with fewer signals
    ret.stockFcw = False
    ret.stockAeb = False

    # Update ACC radar status.
    self.acc_type = ext_cp.vl["ACC_System"]["ACS_Typ_ACC"]
    ret.cruiseState.available = bool(pt_cp.vl["Motor_5"]["GRA_Hauptschalter"])
    ret.cruiseState.enabled = pt_cp.vl["Motor_2"]["GRA_Status"] in (1, 2)
    if self.CP.pcmCruise:
      ret.accFaulted = main_cp.vl["ACC_GRA_Anzeige"]["ACA_StaACC"] in (6, 7)
    else:
      ret.accFaulted = pt_cp.vl["Motor_2"]["GRA_Status"] == 3

    # Update ACC setpoint. When the setpoint reads as 255, the driver has not
    # yet established an ACC setpoint, so treat it as zero.
    ret.cruiseState.speed = main_cp.vl["ACC_GRA_Anzeige"]["ACA_V_Wunsch"] * CV.KPH_TO_MS
    if ret.cruiseState.speed > 70:  # 255 kph in m/s == no current setpoint
      ret.cruiseState.speed = 0

    # Update button states for turn signals and ACC controls, capture all ACC button state/config for passthrough
    ret.leftBlinker, ret.rightBlinker = self.update_blinker_from_stalk(300, pt_cp.vl["Gate_Komf_1"]["GK1_Blinker_li"],
                                                                            pt_cp.vl["Gate_Komf_1"]["GK1_Blinker_re"])
    ret.buttonEvents = self.create_button_events(pt_cp, self.CCP.BUTTONS)
    self.gra_stock_values = pt_cp.vl["GRA_Neu"]

    # Additional safety checks performed in CarInterface.
    ret.espDisabled = bool(pt_cp.vl["Bremse_1"]["ESP_Passiv_getastet"])

    ret.lowSpeedAlert = self.update_low_speed_alert(ret.vEgo)

    self.frame += 1
    return ret, ret_sp

  def update_meb(self, pt_cp, main_cp, cam_cp, ext_cp) -> structs.CarState:
    ret = structs.CarState()
    # Update vehicle speed and acceleration from ABS wheel speeds.
    ret.wheelSpeeds = self.get_wheel_speeds(
      pt_cp.vl["ESC_51"]["VL_Radgeschw"],
      pt_cp.vl["ESC_51"]["VR_Radgeschw"],
      pt_cp.vl["ESC_51"]["HL_Radgeschw"],
      pt_cp.vl["ESC_51"]["HR_Radgeschw"],
    )

    ret.vEgoRaw = float(np.mean([ret.wheelSpeeds.fl, ret.wheelSpeeds.fr, ret.wheelSpeeds.rl, ret.wheelSpeeds.rr]))
    ret.vEgo, ret.aEgo = self.update_speed_kf(ret.vEgoRaw)
    ret.standstill = ret.vEgoRaw == 0

    # Update EPS position and state info. For signed values, VW sends the sign in a separate signal.
    # LWI_01, MEP_EPS_01 steering angle differs from real steering angle (dynamic steering)
    ret.steeringAngleDeg = pt_cp.vl["LWI_01"]["LWI_Lenkradwinkel"] * (1, -1)[int(pt_cp.vl["LWI_01"]["LWI_VZ_Lenkradwinkel"])]
    ret.steeringRateDeg  = pt_cp.vl["LWI_01"]["LWI_Lenkradw_Geschw"] * (1, -1)[int(pt_cp.vl["LWI_01"]["LWI_VZ_Lenkradw_Geschw"])]
    ret.steeringTorque   = pt_cp.vl["LH_EPS_03"]["EPS_Lenkmoment"] * (1, -1)[int(pt_cp.vl["LH_EPS_03"]["EPS_VZ_Lenkmoment"])]
    ret.steeringPressed  = abs(ret.steeringTorque) > self.CCP.STEER_DRIVER_ALLOWANCE
    
    ret.yawRate    = pt_cp.vl["ESC_50"]["Yaw_Rate"] * (1, -1)[int(pt_cp.vl["ESC_50"]["Yaw_Rate_Sign"])] * CV.DEG_TO_RAD
    self.curvature = -pt_cp.vl["QFK_01"]["Curvature"] * (1, -1)[int(pt_cp.vl["QFK_01"]["Curvature_VZ"])]
    
    hca_status = self.CCP.hca_status_values.get(pt_cp.vl["QFK_01"]["LatCon_HCA_Status"])
    ret.steerFaultTemporary, ret.steerFaultPermanent = self.update_hca_state(hca_status)

    # VW Emergency Assist status tracking and mitigation
    self.eps_stock_values = pt_cp.vl["LH_EPS_03"]
    self.klr_stock_values = pt_cp.vl["KLR_01"] if self.CP.flags & VolkswagenFlags.STOCK_KLR_PRESENT else {}
    #ret.carFaultedNonCritical = cam_cp.vl["EA_01"]["EA_Funktionsstatus"] in (3, 4, 5, 6) # prepared, not tested

    # Update gas, brakes, and gearshift.
    ret.gasPressed   = pt_cp.vl["Motor_54"]["Accelerator_Pressure"] > 0
    ret.gas          = pt_cp.vl["Motor_54"]["Accelerator_Pressure"]
    ret.brakePressed = bool(pt_cp.vl["Motor_14"]["MO_Fahrer_bremst"]) # includes regen braking by user
    ret.brake        = pt_cp.vl["ESC_51"]["Brake_Pressure"]
    ret.parkingBrake = pt_cp.vl["Gateway_73"]["EPB_Status"] in (1, 4) # EPB closing or closed

    # Update gear and/or clutch position data.
    ret.gearShifter = self.parse_gear_shifter(self.CCP.shifter_values.get(pt_cp.vl["Getriebe_11"]["GE_Fahrstufe"], None))

    # Update door and trunk/hatch lid open status.
    ret.doorOpen = any([pt_cp.vl["ZV_02"]["ZV_FT_offen"],
                        pt_cp.vl["ZV_02"]["ZV_BT_offen"],
                        pt_cp.vl["ZV_02"]["ZV_HFS_offen"],
                        pt_cp.vl["ZV_02"]["ZV_HBFS_offen"],
                        pt_cp.vl["ZV_02"]["ZV_HD_offen"]])

    # Update seatbelt fastened status.
    ret.seatbeltUnlatched = pt_cp.vl["Airbag_02"]["AB_Gurtschloss_FA"] != 3

    # Consume blind-spot monitoring info/warning LED states, if available.
    # Infostufe: BSM LED on, Warnung: BSM LED flashing
    if self.CP.enableBsm:
      ret.leftBlindspot  = bool(ext_cp.vl["MEB_Side_Assist_01"]["Blind_Spot_Info_Left"]) or bool(ext_cp.vl["MEB_Side_Assist_01"]["Blind_Spot_Warn_Left"])
      ret.rightBlindspot = bool(ext_cp.vl["MEB_Side_Assist_01"]["Blind_Spot_Info_Right"]) or bool(ext_cp.vl["MEB_Side_Assist_01"]["Blind_Spot_Warn_Right"])

    # Consume factory LDW data relevant for factory SWA (Lane Change Assist)
    # and capture it for forwarding to the blind spot radar controller
    self.ldw_stock_values = cam_cp.vl["LDW_02"]

    ret.stockFcw = bool(ext_cp.vl["AWV_03"]["FCW_Active"]) # currently most plausible candidate
    ret.stockAeb = False #bool(pt_cp.vl["VMM_02"]["AEB_Active"]) TODO find correct signal

    self.acc_type                = ext_cp.vl["ACC_18"]["ACC_Typ"]
    self.travel_assist_available = bool(cam_cp.vl["TA_01"]["Travel_Assist_Available"])

    ret.cruiseState.available = pt_cp.vl["Motor_51"]["TSK_Status"] in (2, 3, 4, 5)
    ret.cruiseState.enabled   = pt_cp.vl["Motor_51"]["TSK_Status"] in (3, 4, 5)

    if self.CP.pcmCruise:
      # Cruise Control mode; check for distance UI setting from the radar.
      # ECM does not manage this, so do not need to check for openpilot longitudinal
      ret.cruiseState.nonAdaptive = bool(ext_cp.vl["MEB_ACC_01"]["ACC_Limiter_Mode"])
    else:
      # Speed limiter mode; ECM faults if we command ACC while not pcmCruise
      ret.cruiseState.nonAdaptive = bool(pt_cp.vl["Motor_51"]["TSK_Limiter_ausgewaehlt"])

    ret.accFaulted = pt_cp.vl["Motor_51"]["TSK_Status"] in (6, 7)

    self.esp_hold_confirmation = bool(pt_cp.vl["VMM_02"]["ESP_Hold"])
    ret.cruiseState.standstill = self.CP.pcmCruise and self.esp_hold_confirmation

    # Update ACC setpoint. When the setpoint is zero or there's an error, the
    # radar sends a set-speed of ~90.69 m/s / 203mph.
    if self.CP.pcmCruise:
      ret.cruiseState.speed = int(round(ext_cp.vl["MEB_ACC_01"]["ACC_Wunschgeschw_02"])) * CV.KPH_TO_MS
      if ret.cruiseState.speed > 90:
        ret.cruiseState.speed = 0

    # Speed Limit
    vze_01_values = cam_cp.vl["MEB_VZE_01"] # Traffic Sign Recognition
    psd_04_values = main_cp.vl["PSD_04"] if self.CP.flags & VolkswagenFlags.STOCK_PSD_PRESENT else {} # Predicative Street Data
    psd_05_values = main_cp.vl["PSD_05"] if self.CP.flags & VolkswagenFlags.STOCK_PSD_PRESENT else {}
    psd_06_values = main_cp.vl["PSD_06"] if self.CP.flags & VolkswagenFlags.STOCK_PSD_PRESENT else {}
    
    self.speed_limit_mgr.update(ret.vEgo, psd_04_values, psd_05_values, psd_06_values, vze_01_values)
    ret.cruiseState.speedLimit = self.speed_limit_mgr.get_speed_limit()
    ret.cruiseState.speedLimitPredicative = self.speed_limit_mgr.get_speed_limit_predicative()

    # Update button states for turn signals and ACC controls, capture all ACC button state/config for passthrough
    # turn signal effect
    self.left_blinker_active  = bool(pt_cp.vl["Blinkmodi_02"]["BM_links"])
    self.right_blinker_active = bool(pt_cp.vl["Blinkmodi_02"]["BM_rechts"])
    # turn signal cause
    ret.leftBlinker, ret.rightBlinker = self.update_blinker_from_stalk(240, pt_cp.vl["SMLS_01"]["BH_Blinker_li"],
                                                                            pt_cp.vl["SMLS_01"]["BH_Blinker_re"])
    ret.buttonEvents = self.create_button_events(pt_cp, self.CCP.BUTTONS)
    
    self.gra_stock_values = pt_cp.vl["GRA_ACC_01"]

    # Additional safety checks performed in CarInterface.
    ret.espDisabled = bool(pt_cp.vl["ESP_21"]["ESP_Tastung_passiv"]) # this is also true for ESC Sport mode
    ret.espActive   = bool(pt_cp.vl["ESP_21"]["ESP_Eingriff"])

    self.ea_hud_stock_values = cam_cp.vl["EA_02"]

    ret.fuelGauge = pt_cp.vl["Motor_16"]["MO_Energieinhalt_BMS"]

    # EV battery details
    ret.batteryDetails.charge = pt_cp.vl["Motor_16"]["MO_Energieinhalt_BMS"] # battery charge WattHours
    if self.CP.networkLocation == NetworkLocation.gateway:
      ret.batteryDetails.heaterActive = bool(main_cp.vl["MEB_HVEM_03"]["PTC_ON"]) # battery heater active
      ret.batteryDetails.voltage      = main_cp.vl["MEB_HVEM_01"]["Battery_Voltage"] # battery voltage
      ret.batteryDetails.capacity     = main_cp.vl["BMS_04"]["BMS_Kapazitaet_02"] * 355 # EV battery capacity Ah * nominal voltage cupra born WattHours
      ret.batteryDetails.soc          = ret.batteryDetails.charge / ret.batteryDetails.capacity * 100 if ret.batteryDetails.capacity > 0 else 0 # battery SoC in percent
      ret.batteryDetails.power        = main_cp.vl["MEB_HVEM_01"]["Engine_Power"] # engine power output
      ret.batteryDetails.temperature  = main_cp.vl["DCDC_03"]["DC_Temperatur"] # dcdc converter temperature

    self.frame += 1
    return ret

  def update_low_speed_alert(self, v_ego: float) -> bool:
    # Low speed steer alert hysteresis logic
    if (self.CP.minSteerSpeed - 1e-3) > CarControllerParams.DEFAULT_MIN_STEER_SPEED and v_ego < (self.CP.minSteerSpeed + 1.):
      self.low_speed_alert = True
    elif v_ego > (self.CP.minSteerSpeed + 2.):
      self.low_speed_alert = False
    return self.low_speed_alert

  def update_hca_state(self, hca_status, drive_mode=True):
    # Treat FAULT as temporary for worst likely EPS recovery time, for cars without factory Lane Assist
    # DISABLED means the EPS hasn't been configured to support Lane Assist
    self.eps_init_complete = self.eps_init_complete or (hca_status in ("DISABLED", "READY", "ACTIVE") or self.frame > 600)
    perm_fault = drive_mode and hca_status == "DISABLED" or (self.eps_init_complete and hca_status == "FAULT")
    temp_fault = drive_mode and hca_status in ("REJECTED", "PREEMPTED") or not self.eps_init_complete
    return temp_fault, perm_fault

  @staticmethod
  def get_can_parsers(CP, CP_SP):
    if CP.flags & VolkswagenFlags.PQ:
      return CarState.get_can_parsers_pq(CP)
    elif CP.flags & VolkswagenFlags.MEB:
      return CarState.get_can_parsers_meb(CP)

    pt_messages = [
      # sig_address, frequency
      ("LWI_01", 100),      # From J500 Steering Assist with integrated sensors
      ("LH_EPS_03", 100),   # From J500 Steering Assist with integrated sensors
      ("ESP_19", 100),      # From J104 ABS/ESP controller
      ("ESP_05", 50),       # From J104 ABS/ESP controller
      ("ESP_21", 50),       # From J104 ABS/ESP controller
      ("Motor_20", 50),     # From J623 Engine control module
      ("TSK_06", 50),       # From J623 Engine control module
      ("ESP_02", 50),       # From J104 ABS/ESP controller
      ("GRA_ACC_01", 33),   # From J533 CAN gateway (via LIN from steering wheel controls)
      ("Gateway_73", 20),   # From J533 CAN gateway (aggregated data)
      ("Gateway_72", 10),   # From J533 CAN gateway (aggregated data)
      ("Motor_14", 10),     # From J623 Engine control module
      ("Airbag_02", 5),     # From J234 Airbag control module
      ("Kombi_01", 2),      # From J285 Instrument cluster
      ("Blinkmodi_02", 1),  # From J519 BCM (sent at 1Hz when no lights active, 50Hz when active)
      ("Kombi_03", 0),      # From J285 instrument cluster (not present on older cars, 1Hz when present)
    ]

    if CP.transmissionType == TransmissionType.direct:
      pt_messages.append(("Motor_EV_01", 10))  # From J??? unknown EV control module

    if CP.networkLocation == NetworkLocation.fwdCamera:
      # Radars are here on CANBUS.pt
      pt_messages += MqbExtraSignals.fwd_radar_messages
      if CP.enableBsm:
        pt_messages += MqbExtraSignals.bsm_radar_messages

    cam_messages = []
    if CP.flags & VolkswagenFlags.STOCK_HCA_PRESENT:
      cam_messages += [
        ("HCA_01", 1),  # From R242 Driver assistance camera, 50Hz if steering/1Hz if not
      ]

    if CP.networkLocation == NetworkLocation.fwdCamera:
      cam_messages += [
        # sig_address, frequency
        ("LDW_02", 10)      # From R242 Driver assistance camera
      ]
    else:
      # Radars are here on CANBUS.cam
      cam_messages += MqbExtraSignals.fwd_radar_messages
      if CP.enableBsm:
        cam_messages += MqbExtraSignals.bsm_radar_messages

    return {
      Bus.pt: CANParser(DBC[CP.carFingerprint][Bus.pt], pt_messages, CANBUS.pt),
      Bus.cam: CANParser(DBC[CP.carFingerprint][Bus.pt], cam_messages, CANBUS.cam),
    }

  @staticmethod
  def get_can_parsers_pq(CP):
    pt_messages = [
      # sig_address, frequency
      ("Bremse_1", 100),    # From J104 ABS/ESP controller
      ("Bremse_3", 100),    # From J104 ABS/ESP controller
      ("Lenkhilfe_3", 100),  # From J500 Steering Assist with integrated sensors
      ("Lenkwinkel_1", 100),  # From J500 Steering Assist with integrated sensors
      ("Motor_3", 100),     # From J623 Engine control module
      ("Airbag_1", 50),     # From J234 Airbag control module
      ("Bremse_5", 50),     # From J104 ABS/ESP controller
      ("GRA_Neu", 50),      # From J??? steering wheel control buttons
      ("Kombi_1", 50),      # From J285 Instrument cluster
      ("Motor_2", 50),      # From J623 Engine control module
      ("Motor_5", 50),      # From J623 Engine control module
      ("Lenkhilfe_2", 20),  # From J500 Steering Assist with integrated sensors
      ("Gate_Komf_1", 10),  # From J533 CAN gateway
    ]

    if CP.transmissionType == TransmissionType.automatic:
      pt_messages += [("Getriebe_1", 100)]  # From J743 Auto transmission control module
    elif CP.transmissionType == TransmissionType.manual:
      pt_messages += [("Motor_1", 100)]  # From J623 Engine control module

    if CP.networkLocation == NetworkLocation.fwdCamera:
      # Extended CAN devices other than the camera are here on CANBUS.pt
      pt_messages += PqExtraSignals.fwd_radar_messages
      if CP.enableBsm:
        pt_messages += PqExtraSignals.bsm_radar_messages

    cam_messages = []
    if CP.networkLocation == NetworkLocation.fwdCamera:
      cam_messages += [
        # sig_address, frequency
        ("LDW_Status", 10)      # From R242 Driver assistance camera
      ]

    if CP.networkLocation == NetworkLocation.gateway:
      # Radars are here on CANBUS.cam
      cam_messages += PqExtraSignals.fwd_radar_messages
      if CP.enableBsm:
        cam_messages += PqExtraSignals.bsm_radar_messages
        
    main_messages = []
    if CP.networkLocation == NetworkLocation.gateway:
      main_messages += PqExtraSignals.fwd_radar_main_messages

    return {
      Bus.pt: CANParser(DBC[CP.carFingerprint][Bus.pt], pt_messages, CANBUS.pt),
      Bus.main: CANParser(DBC[CP.carFingerprint][Bus.pt], main_messages, CANBUS.main),
      Bus.cam: CANParser(DBC[CP.carFingerprint][Bus.pt], cam_messages, CANBUS.cam),
    }

  @staticmethod
  def get_can_parsers_meb(CP):
    pt_messages = [
      # sig_address, frequency
      ("LWI_01", 100),            # From J500 Steering Assist with integrated sensors
      ("GRA_ACC_01", 33),         # From J533 CAN gateway (via LIN from steering wheel controls)
      ("Airbag_02", 5),           # From J234 Airbag control module
      ("Motor_14", 10),           # From J623 Engine control module
      ("Motor_16", 2),            # From J623 Engine control module
      ("Blinkmodi_02", 2),        # From J519 BCM (sent at 1Hz when no lights active, 50Hz when active)
      ("SMLS_01", 1),             # From Stalk Controls
      ("LH_EPS_03", 100),         # From J500 Steering Assist with integrated sensors
      ("Getriebe_11", 100),       # From J743 Auto transmission control module
      ("ZV_02", 5),               # From ZV
      ("QFK_01", 100),
      ("ESP_21", 50),
      ("EML_06", 50),
      ("ESC_51", 100),
      ("Motor_54", 10),
      ("ESC_50", 50),
      ("VMM_02", 50),
      ("Gateway_73", 20),
      ("SAM_01", 5),
      ("Motor_51", 50),
    ]

    if CP.flags & VolkswagenFlags.STOCK_KLR_PRESENT:
      pt_messages += MebExtraSignals.capacitive_steering_wheel_messages
      
    if CP.networkLocation == NetworkLocation.fwdCamera:
      # Radars are here on CANBUS.pt
      pt_messages += MebExtraSignals.fwd_radar_messages
      if CP.enableBsm:
        pt_messages += MebExtraSignals.bsm_radar_messages

    main_messages = []
    if CP.networkLocation == NetworkLocation.gateway:
      main_messages += MebExtraSignals.main_messages
      
    if CP.flags & VolkswagenFlags.STOCK_PSD_PRESENT:
      main_messages += MebExtraSignals.psd_messages

    cam_messages = [
      # sig_address, frequency
      ("LDW_02", 10),     # From R242 Driver assistance camera
      ("TA_01", 10),      # From R242 Driver assistance camera (Travel Assist)
      ("MEB_VZE_01", 5),  # From R242 Driver assistance camera (Traffic Sign Detection)
      ("EA_02", 2),       # From R242 Driver assistance camera (Emergency Assist)
    ]
    
    if CP.networkLocation == NetworkLocation.gateway:
      # Radars are here on CANBUS.cam
      cam_messages += MebExtraSignals.fwd_radar_messages
      if CP.enableBsm:
        cam_messages += MebExtraSignals.bsm_radar_messages

    return {
      Bus.pt: CANParser(DBC[CP.carFingerprint][Bus.pt], pt_messages, CANBUS.pt),
      Bus.main: CANParser(DBC[CP.carFingerprint][Bus.pt], main_messages, CANBUS.main),
      Bus.cam: CANParser(DBC[CP.carFingerprint][Bus.pt], cam_messages, CANBUS.cam),
    }


class MqbExtraSignals:
  # Additional signal and message lists for optional or bus-portable controllers
  fwd_radar_messages = [
    ("ACC_06", 50),                              # From J428 ACC radar control module
    ("ACC_10", 50),                              # From J428 ACC radar control module
    ("ACC_02", 17),                              # From J428 ACC radar control module
  ]
  bsm_radar_messages = [
    ("SWA_01", 20),                              # From J1086 Lane Change Assist
  ]


class PqExtraSignals:
  # Additional signal and message lists for optional or bus-portable controllers
  fwd_radar_messages = [
    ("ACC_System", 50),                          # From J428 ACC radar control module
  ]
  fwd_radar_main_messages = [
    ("ACC_GRA_Anzeige", 25),                     # From J428 ACC radar control module
  ]
  bsm_radar_messages = [
    ("SWA_1", 20),                               # From J1086 Lane Change Assist
  ]


class MebExtraSignals:
  # Additional signal and message lists for optional or bus-portable controllers
  fwd_radar_messages = [
    ("MEB_ACC_01", 17),
    ("ACC_18", 50),
    ("AWV_03", 1),             # Front Collision Detection (1 Hz when inactive, 50 Hz when active)
    #("MEB_Distance_01", 25),
  ]
  bsm_radar_messages = [
    ("MEB_Side_Assist_01", 20),
  ]
  main_messages = [
    ("MEB_HVEM_01", 100),
    ("MEB_HVEM_03", 2),
    ("BMS_04", 2),
    ("DCDC_03", 2),
  ]
  capacitive_steering_wheel_messages = [
    ("KLR_01", 16),
  ]
  psd_messages = [
    ("PSD_04", 7),
    ("PSD_05", 7),
    ("PSD_06", 7),
  ]<|MERGE_RESOLUTION|>--- conflicted
+++ resolved
@@ -154,11 +154,7 @@
     self.frame += 1
     return ret, ret_sp
 
-<<<<<<< HEAD
-  def update_pq(self, pt_cp, cam_cp, main_cp, ext_cp) -> structs.CarState:
-=======
-  def update_pq(self, pt_cp, cam_cp, ext_cp) -> tuple[structs.CarState, structs.CarStateSP]:
->>>>>>> a82c8d83
+  def update_pq(self, pt_cp, cam_cp, main_cp, ext_cp) -> tuple[structs.CarState, structs.CarStateSP]:
     ret = structs.CarState()
     ret_sp = structs.CarStateSP()
     # Update vehicle speed and acceleration from ABS wheel speeds.
@@ -260,8 +256,9 @@
     self.frame += 1
     return ret, ret_sp
 
-  def update_meb(self, pt_cp, main_cp, cam_cp, ext_cp) -> structs.CarState:
+  def update_meb(self, pt_cp, main_cp, cam_cp, ext_cp) -> tuple[structs.CarState, structs.CarStateSP]
     ret = structs.CarState()
+    ret_sp = structs.CarStateSP()
     # Update vehicle speed and acceleration from ABS wheel speeds.
     ret.wheelSpeeds = self.get_wheel_speeds(
       pt_cp.vl["ESC_51"]["VL_Radgeschw"],
@@ -391,7 +388,7 @@
       ret.batteryDetails.temperature  = main_cp.vl["DCDC_03"]["DC_Temperatur"] # dcdc converter temperature
 
     self.frame += 1
-    return ret
+    return ret, ret_sp
 
   def update_low_speed_alert(self, v_ego: float) -> bool:
     # Low speed steer alert hysteresis logic
