--- conflicted
+++ resolved
@@ -24,13 +24,9 @@
     self.upscale_lead_car_signal = False
     self.eps_stock_values = False
     self.curvature = 0.
-<<<<<<< HEAD
-    self.speed_limit_mgr = SpeedLimitManager(CP, speed_limit_max_kph=120, predicative=True, predicative_curve=True)
+    self.enable_predicative_speed_limit = False
+    self.speed_limit_mgr = SpeedLimitManager(CP, speed_limit_max_kph=120, predicative=self.enable_predicative_speed_limit, predicative_curve=True)
     self.speed_limit_predicative_type = 0
-=======
-    self.enable_predicative_speed_limit = False
-    self.speed_limit_mgr = SpeedLimitManager(CP, speed_limit_max_kph=120, predicative=self.enable_predicative_speed_limit)
->>>>>>> 357bac0d
     self.force_rhd_for_bsm = False
 
   def update_button_enable(self, buttonEvents: list[structs.CarState.ButtonEvent]):
