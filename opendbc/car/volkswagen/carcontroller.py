--- conflicted
+++ resolved
@@ -5,11 +5,7 @@
 from opendbc.car.lateral import apply_driver_steer_torque_limits, apply_std_curvature_limits
 from opendbc.car.common.conversions import Conversions as CV
 from opendbc.car.interfaces import CarControllerBase
-<<<<<<< HEAD
-from opendbc.car.volkswagen import mqbcan, pqcan, mebcan
-=======
-from opendbc.car.volkswagen import mlbcan, mqbcan, pqcan
->>>>>>> 62f6f9e4
+from opendbc.car.volkswagen import mlbcan, mqbcan, pqcan, mebcan
 from opendbc.car.volkswagen.values import CanBus, CarControllerParams, VolkswagenFlags
 from opendbc.car.volkswagen.mebutils import LongControlJerk, LongControlLimit, map_speed_to_acc_tempolimit, LatControlCurvature
 
@@ -25,10 +21,6 @@
     IntelligentCruiseButtonManagementInterface.__init__(self, CP, CP_SP)
     self.CCP = CarControllerParams(CP)
     self.CAN = CanBus(CP)
-<<<<<<< HEAD
-    self.CCS = pqcan if CP.flags & VolkswagenFlags.PQ else (mebcan if CP.flags & (VolkswagenFlags.MEB | VolkswagenFlags.MQB_EVO) else mqbcan)
-=======
->>>>>>> 62f6f9e4
     self.packer_pt = CANPacker(dbc_names[Bus.pt])
     self.aeb_available = not CP.flags & VolkswagenFlags.PQ
 
@@ -36,6 +28,8 @@
       self.CCS = pqcan
     elif CP.flags & VolkswagenFlags.MLB:
       self.CCS = mlbcan
+    elif CP.flags & (VolkswagenFlags.MEB | VolkswagenFlags.MQB_EVO):
+      self.CCS = mebcan
     else:
       self.CCS = mqbcan
 
