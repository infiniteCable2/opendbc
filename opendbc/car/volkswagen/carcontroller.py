import numpy as np
<<<<<<< HEAD
from opendbc.can.packer import CANPacker
from opendbc.car import Bus, apply_driver_steer_torque_limits, apply_std_curvature_limits, structs, DT_CTRL
from opendbc.car.common.conversions import Conversions as CV
from opendbc.car.interfaces import CarControllerBase
from opendbc.car.volkswagen import mqbcan, pqcan, mebcan, pandacan
from opendbc.car.volkswagen.values import CANBUS, CarControllerParams, VolkswagenFlags
from opendbc.car.volkswagen.mebutils import get_long_jerk_limits, get_long_control_limits, map_speed_to_acc_tempolimit
=======
from opendbc.can import CANPacker
from opendbc.car import Bus, DT_CTRL, apply_driver_steer_torque_limits, structs
from opendbc.car.common.conversions import Conversions as CV
from opendbc.car.interfaces import CarControllerBase
from opendbc.car.volkswagen import mqbcan, pqcan
from opendbc.car.volkswagen.values import CanBus, CarControllerParams, VolkswagenFlags
>>>>>>> c5b8a646

VisualAlert = structs.CarControl.HUDControl.VisualAlert
LongCtrlState = structs.CarControl.Actuators.LongControlState


class CarController(CarControllerBase):
  def __init__(self, dbc_names, CP, CP_SP):
    super().__init__(dbc_names, CP, CP_SP)
    self.CCP = CarControllerParams(CP)
<<<<<<< HEAD
    self.CCS = pqcan if CP.flags & VolkswagenFlags.PQ else (mebcan if CP.flags & VolkswagenFlags.MEB else mqbcan)
    self.PC = pandacan
=======
    self.CAN = CanBus(CP)
    self.CCS = pqcan if CP.flags & VolkswagenFlags.PQ else mqbcan
>>>>>>> c5b8a646
    self.packer_pt = CANPacker(dbc_names[Bus.pt])
    self.aeb_available = not CP.flags & VolkswagenFlags.PQ

    self.apply_torque_last = 0
    self.apply_curvature_last = 0.
    self.steering_power_last = 0
    self.accel_last = 0.
    self.long_jerk_up_last = 0.
    self.long_jerk_down_last = 0.
    self.long_dy_up_last = 0.
    self.long_dy_down_last = 0.
    self.long_override_counter = 0
    self.long_disabled_counter = 0
    self.gra_acc_counter_last = None
    self.eps_timer_soft_disable_alert = False
    self.hca_frame_timer_running = 0
    self.hca_frame_same_torque = 0
    self.lead_distance_bars_last = None
    self.distance_bar_frame = 0
    self.long_cruise_control = False
    self.gra_enabled = False
    self.gra_up = False
    self.gra_down = False
    self.speed_limit_last = 0
    self.speed_limit_changed_timer = 0

  def update(self, CC, CC_SP, CS, now_nanos):
    actuators = CC.actuators
    hud_control = CC.hudControl
    can_sends = []

    # **** DATA FOR PANDA VIA CAN ************************************************ #
    if self.frame % self.CCP.STEER_STEP == 0:
      if self.CP.flags & VolkswagenFlags.MEB:
        can_sends.append(self.PC.create_panda_data(self.packer_pt, CANBUS.pt, CC.rollDEPRECATED))

    # **** Steering Controls ************************************************ #

    if self.frame % self.CCP.STEER_STEP == 0:
      if self.CP.flags & VolkswagenFlags.MEB:
        # Logic to avoid HCA refused state:
        #   * steering power as counter and near zero before OP lane assist deactivation
        # MEB rack can be used continously without time limits
        # maximum real steering angle change ~ 120-130 deg/s
        
        if CC.latActive:
          hca_enabled = True
          #actuator_curvature = sigmoid_curvature_boost_meb(actuators.curvature, CS.out.vEgo)
          actuator_curvature = actuators.curvature + (CS.out.steeringCurvature - CC.currentCurvature) if not CC.curvatureControllerActive else actuators.curvature
          apply_curvature, iso_limit_active = apply_std_curvature_limits(actuator_curvature, self.apply_curvature_last, CS.out.vEgoRaw, CC.rollDEPRECATED, CS.out.steeringCurvature,
                                                                         self.CCP.STEER_STEP, CC.latActive, self.CCP.CURVATURE_LIMITS)

          min_power = max(self.steering_power_last - self.CCP.STEERING_POWER_STEP, self.CCP.STEERING_POWER_MIN)
          max_power = np.interp(CS.out.vEgo, [0., 2], [self.CCP.STEERING_POWER_MIN, max(self.steering_power_last + self.CCP.STEERING_POWER_STEP, self.CCP.STEERING_POWER_MAX)])
          target_power = int(np.interp(CS.out.steeringTorque, [self.CCP.STEER_DRIVER_ALLOWANCE, self.CCP.STEER_DRIVER_MAX],
                                                              [self.CCP.STEERING_POWER_MAX, self.CCP.STEERING_POWER_MIN]))
          steering_power = min(max(target_power, min_power), max_power)
          
        else:
          if self.steering_power_last > 0: # keep HCA alive until steering power has reduced to zero
            hca_enabled = True
            apply_curvature = np.clip(CS.out.steeringCurvature, -self.CCP.CURVATURE_LIMITS.CURVATURE_MAX, self.CCP.CURVATURE_LIMITS.CURVATURE_MAX) # synchronize with current curvature
            steering_power = max(self.steering_power_last - self.CCP.STEERING_POWER_STEP, 0)
          else: 
            hca_enabled = False
            apply_curvature = 0. # inactive curvature
            steering_power = 0

        can_sends.append(self.CCS.create_steering_control(self.packer_pt, CANBUS.pt, apply_curvature, hca_enabled, steering_power))
        self.apply_curvature_last = apply_curvature
        self.steering_power_last = steering_power
        
      else:
        # Logic to avoid HCA state 4 "refused":
        #   * Don't steer unless HCA is in state 3 "ready" or 5 "active"
        #   * Don't steer at standstill
        #   * Don't send > 3.00 Newton-meters torque
        #   * Don't send the same torque for > 6 seconds
        #   * Don't send uninterrupted steering for > 360 seconds
        # MQB racks reset the uninterrupted steering timer after a single frame
        # of HCA disabled; this is done whenever output happens to be zero.

        if CC.latActive:
          new_torque = int(round(actuators.torque * self.CCP.STEER_MAX))
          apply_torque = apply_driver_steer_torque_limits(new_torque, self.apply_torque_last, CS.out.steeringTorque, self.CCP)
          self.hca_frame_timer_running += self.CCP.STEER_STEP
          if self.apply_torque_last == apply_torque:
            self.hca_frame_same_torque += self.CCP.STEER_STEP
            if self.hca_frame_same_torque > self.CCP.STEER_TIME_STUCK_TORQUE / DT_CTRL:
              apply_torque -= (1, -1)[apply_torque < 0]
              self.hca_frame_same_torque = 0
          else:
            self.hca_frame_same_torque = 0
          hca_enabled = abs(apply_torque) > 0
        else:
          hca_enabled = False
          apply_torque = 0

        if not hca_enabled:
          self.hca_frame_timer_running = 0

<<<<<<< HEAD
        self.eps_timer_soft_disable_alert = self.hca_frame_timer_running > self.CCP.STEER_TIME_ALERT / DT_CTRL
        self.apply_torque_last = apply_torque
        can_sends.append(self.CCS.create_steering_control(self.packer_pt, CANBUS.pt, apply_torque, hca_enabled))
=======
      self.eps_timer_soft_disable_alert = self.hca_frame_timer_running > self.CCP.STEER_TIME_ALERT / DT_CTRL
      self.apply_torque_last = apply_torque
      can_sends.append(self.CCS.create_steering_control(self.packer_pt, self.CAN.pt, apply_torque, hca_enabled))
>>>>>>> c5b8a646

      if self.CP.flags & VolkswagenFlags.STOCK_HCA_PRESENT:
        # Pacify VW Emergency Assist driver inactivity detection by changing its view of driver steering input torque
        # to the greatest of actual driver input or 2x openpilot's output (1x openpilot output is not enough to
        # consistently reset inactivity detection on straight level roads). See commaai/openpilot#23274 for background.
        ea_simulated_torque = float(np.clip(apply_torque * 2, -self.CCP.STEER_MAX, self.CCP.STEER_MAX))
        if abs(CS.out.steeringTorque) > abs(ea_simulated_torque):
          ea_simulated_torque = CS.out.steeringTorque
        can_sends.append(self.CCS.create_eps_update(self.packer_pt, self.CAN.cam, CS.eps_stock_values, ea_simulated_torque))

    # Emergency Assist intervention
    if self.CP.flags & VolkswagenFlags.MEB and self.CP.flags & VolkswagenFlags.STOCK_KLR_PRESENT:
      # send capacitive steering wheel touched
      # propably EA is stock activated only for cars equipped with capacitive steering wheel
      # (also stock long does resume from stop as long as hands on is detected additionally to OP resume spam)
      if self.frame % 6 == 0:
        can_sends.append(mebcan.create_capacitive_wheel_touch(self.packer_pt, self.ext_bus, CC.latActive, CS.klr_stock_values))

    # **** Blinker Controls ************************************************** #
    # "Wechselblinken" has to be allowed in assistance blinker functions in gateway
    # "Wechselblinken" means switching between hazards and one sided indicators for every indicator cycle (VW MEB full cycle: 0.8 seconds, 1st normal, 2nd hazards)
    # user input has hgher prio than EA indicating, post cycle handover is done via actual indicator signal if EA would already request
    # signaling indicators for 1 frame to trigger the first non hazard cycle, retrigger after the car signals a fully ended cycle
    if self.CP.flags & VolkswagenFlags.MEB:
      if self.frame % 2 == 0:
        blinker_active = CS.left_blinker_active or CS.right_blinker_active
        left_blinker = CC.leftBlinker if not blinker_active else False
        right_blinker = CC.rightBlinker if not blinker_active else False
        can_sends.append(mebcan.create_blinker_control(self.packer_pt, CANBUS.pt, CS.ea_hud_stock_values, left_blinker, right_blinker))

    # **** Cruise Controls ************************************************** #
    
    self.long_cruise_control = True if CS.acc_type == 3 and self.CP.flags & VolkswagenFlags.PQ else False
    
    if self.frame % 15 == 0 and self.CP.openpilotLongitudinalControl and self.long_cruise_control:
      self.gra_enabled = CC.longActive and CS.out.cruiseState.enabled
      set_speed = int(round(CS.out.cruiseState.speed * CV.MS_TO_KPH))
      actuator_speed = int(round(actuators.speed * CV.MS_TO_KPH))
      self.gra_up = True if set_speed < actuator_speed and self.gra_enabled else False
      self.gra_down = True if set_speed > actuator_speed and self.gra_enabled else False
    
    # **** Acceleration Controls ******************************************** #
    
    if self.frame % self.CCP.ACC_CONTROL_STEP == 0 and self.CP.openpilotLongitudinalControl:
      if not self.long_cruise_control:
        stopping = actuators.longControlState == LongCtrlState.stopping
<<<<<<< HEAD
        
        if self.CP.flags & VolkswagenFlags.MEB:
          # Logic to prevent car error with EPB:
          #   * send a few frames of HMS RAMP RELEASE command at the very begin of long override and right at the end of active long control -> clean exit of ACC car controls
          #   * (1 frame of HMS RAMP RELEASE is enough, but lower the possibility of panda safety blocking it)
          starting = actuators.longControlState == LongCtrlState.starting
          
          accel = float(np.clip(actuators.accel, self.CCP.ACCEL_MIN, self.CCP.ACCEL_MAX) if CC.enabled else 0)

          long_override = CC.cruiseControl.override or CS.out.gasPressed
          self.long_override_counter = min(self.long_override_counter + 1, 5) if long_override else 0
          long_override_begin = long_override and self.long_override_counter < 5

          self.long_disabled_counter = min(self.long_disabled_counter + 1, 5) if not CC.enabled else 0
          long_disabling = not CC.enabled and self.long_disabled_counter < 5

          critical_state = hud_control.visualAlert == VisualAlert.fcw
          upper_control_limit, lower_control_limit = get_long_control_limits(CC.enabled, CS.out.vEgo, hud_control.setSpeed, hud_control.leadDistance, hud_control.leadVisible, critical_state)
          self.long_jerk_up_last, self.long_jerk_down_last, self.long_dy_up_last, self.long_dy_down_last = get_long_jerk_limits(CC.enabled, long_override,
                                                                                                                                hud_control.leadDistance, hud_control.leadVisible,
                                                                                                                                accel, self.accel_last, self.long_jerk_up_last,
                                                                                                                                self.long_jerk_down_last, self.long_dy_up_last,
                                                                                                                                self.long_dy_down_last,
                                                                                                                                DT_CTRL * self.CCP.ACC_CONTROL_STEP,
                                                                                                                                critical_state)
          
          acc_control = self.CCS.acc_control_value(CS.out.cruiseState.available, CS.out.accFaulted, CC.enabled, long_override)          
          acc_hold_type = self.CCS.acc_hold_type(CS.out.cruiseState.available, CS.out.accFaulted, CC.enabled, starting, stopping,
                                                 CS.esp_hold_confirmation, long_override, long_override_begin, long_disabling)
          can_sends.extend(self.CCS.create_acc_accel_control(self.packer_pt, CANBUS.pt, CS.acc_type, CC.enabled,
                                                             self.long_jerk_up_last, self.long_jerk_down_last, upper_control_limit, lower_control_limit,
                                                             accel, acc_control, acc_hold_type, stopping, starting, CS.out.vEgoRaw * CV.MS_TO_KPH,
                                                             long_override, CS.travel_assist_available))

        else:
          starting = actuators.longControlState == LongCtrlState.pid and (CS.esp_hold_confirmation or CS.out.vEgo < self.CP.vEgoStopping)
          accel = float(np.clip(actuators.accel, self.CCP.ACCEL_MIN, self.CCP.ACCEL_MAX) if CC.longActive else 0)
        
          acc_control = self.CCS.acc_control_value(CS.out.cruiseState.available, CS.out.accFaulted, CC.longActive)
          can_sends.extend(self.CCS.create_acc_accel_control(self.packer_pt, CANBUS.pt, CS.acc_type, CC.longActive, accel,
                                                             acc_control, stopping, starting, CS.esp_hold_confirmation))
        self.accel_last = accel
=======
        starting = actuators.longControlState == LongCtrlState.pid and (CS.esp_hold_confirmation or CS.out.vEgo < self.CP.vEgoStopping)
        can_sends.extend(self.CCS.create_acc_accel_control(self.packer_pt, self.CAN.pt, CS.acc_type, CC.longActive, accel,
                                                           acc_control, stopping, starting, CS.esp_hold_confirmation))
>>>>>>> c5b8a646

      #if self.aeb_available:
      #  if self.frame % self.CCP.AEB_CONTROL_STEP == 0:
      #    can_sends.append(self.CCS.create_aeb_control(self.packer_pt, False, False, 0.0))
      #  if self.frame % self.CCP.AEB_HUD_STEP == 0:
      #    can_sends.append(self.CCS.create_aeb_hud(self.packer_pt, False, False))

    # **** HUD Controls ***************************************************** #

    if self.frame % self.CCP.LDW_STEP == 0:
      hud_alert = 0
      if hud_control.visualAlert in (VisualAlert.steerRequired, VisualAlert.ldw):
        hud_alert = self.CCP.LDW_MESSAGES["laneAssistTakeOver"]
<<<<<<< HEAD
=======
      can_sends.append(self.CCS.create_lka_hud_control(self.packer_pt, self.CAN.pt, CS.ldw_stock_values, CC.latActive,
                                                       CS.out.steeringPressed, hud_alert, hud_control))
>>>>>>> c5b8a646

      if self.CP.flags & VolkswagenFlags.MEB:
        sound_alert = self.CCP.LDW_SOUNDS["Beep"] if hud_alert == self.CCP.LDW_MESSAGES["laneAssistTakeOver"] else self.CCP.LDW_SOUNDS["None"]
        can_sends.append(self.CCS.create_lka_hud_control(self.packer_pt, CANBUS.pt, CS.ldw_stock_values, CC.latActive,
                                                         CS.out.steeringPressed, hud_alert, hud_control, sound_alert))
      else:
        can_sends.append(self.CCS.create_lka_hud_control(self.packer_pt, CANBUS.pt, CS.ldw_stock_values, CC.latActive,
                                                         CS.out.steeringPressed, hud_alert, hud_control))

    if hud_control.leadDistanceBars != self.lead_distance_bars_last:
      self.distance_bar_frame = self.frame
    
    if self.frame % self.CCP.ACC_HUD_STEP == 0 and self.CP.openpilotLongitudinalControl:
<<<<<<< HEAD
      if not(CS.acc_type == 3 and self.CP.flags & VolkswagenFlags.PQ):
        if self.CP.flags & VolkswagenFlags.MEB:
          fcw_alert = hud_control.visualAlert == VisualAlert.fcw
          show_distance_bars = self.frame - self.distance_bar_frame < 400
          gap = max(8, CS.out.vEgo * hud_control.leadFollowTime)
          distance = max(8, hud_control.leadDistance) if hud_control.leadDistance != 0 else 0
          acc_hud_status = self.CCS.acc_hud_status_value(CS.out.cruiseState.available, CS.out.accFaulted, CC.enabled,
                                                         CC.cruiseControl.override or CS.out.gasPressed)
          
          sl_predicative_active = True if CC.cruiseControl.speedLimitPredicative and CS.out.cruiseState.speedLimitPredicative != 0 else False
          if CC.cruiseControl.speedLimit and CS.out.cruiseState.speedLimit != 0 and self.speed_limit_last != CS.out.cruiseState.speedLimit:
            self.speed_limit_changed_timer = self.frame 
          self.speed_limit_last = CS.out.cruiseState.speedLimit
          sl_active = self.frame - self.speed_limit_changed_timer < 400
          speed_limit = CS.out.cruiseState.speedLimitPredicative if sl_predicative_active else (CS.out.cruiseState.speedLimit if sl_active else 0)
          
          acc_hud_event = self.CCS.acc_hud_event(acc_hud_status, CS.esp_hold_confirmation, sl_predicative_active, sl_active)
          
          can_sends.append(self.CCS.create_acc_hud_control(self.packer_pt, CANBUS.pt, acc_hud_status, hud_control.setSpeed * CV.MS_TO_KPH,
                                                           hud_control.leadVisible, hud_control.leadDistanceBars + 1, show_distance_bars,
                                                           CS.esp_hold_confirmation, distance, gap, fcw_alert, acc_hud_event, speed_limit))

        else:
          lead_distance = 0
          if hud_control.leadVisible and self.frame * DT_CTRL > 1.0:  # Don't display lead until we know the scaling factor
            lead_distance = 512 if CS.upscale_lead_car_signal else 8
          acc_hud_status = self.CCS.acc_hud_status_value(CS.out.cruiseState.available, CS.out.accFaulted, CC.longActive)
          # FIXME: follow the recent displayed-speed updates, also use mph_kmh toggle to fix display rounding problem?
          set_speed = hud_control.setSpeed * CV.MS_TO_KPH
          can_sends.append(self.CCS.create_acc_hud_control(self.packer_pt, CANBUS.pt, acc_hud_status, set_speed,
                                                           lead_distance, hud_control.leadDistanceBars))

    # **** Stock ACC Button Controls **************************************** #

    gra_send_ready = CS.gra_stock_values["COUNTER"] != self.gra_acc_counter_last
    if gra_send_ready:
      bus_send = CANBUS.main if self.CP.flags & VolkswagenFlags.PQ else self.ext_bus
      if self.CP.pcmCruise and (CC.cruiseControl.cancel or CC.cruiseControl.resume):
        can_sends.append(self.CCS.create_acc_buttons_control(self.packer_pt, bus_send, CS.gra_stock_values,
                                                             cancel=CC.cruiseControl.cancel, resume=CC.cruiseControl.resume))
      elif self.CP.openpilotLongitudinalControl and self.long_cruise_control and self.gra_enabled:
        can_sends.append(self.CCS.create_gra_buttons_control(self.packer_pt, bus_send, CS.gra_stock_values,
                                                             up=self.gra_up, down=self.gra_down))
        self.gra_up = False
        self.gra_down = False
=======
      lead_distance = 0
      if hud_control.leadVisible and self.frame * DT_CTRL > 1.0:  # Don't display lead until we know the scaling factor
        lead_distance = 512 if CS.upscale_lead_car_signal else 8
      acc_hud_status = self.CCS.acc_hud_status_value(CS.out.cruiseState.available, CS.out.accFaulted, CC.longActive)
      # FIXME: PQ may need to use the on-the-wire mph/kmh toggle to fix rounding errors
      # FIXME: Detect clusters with vEgoCluster offsets and apply an identical vCruiseCluster offset
      set_speed = hud_control.setSpeed * CV.MS_TO_KPH
      can_sends.append(self.CCS.create_acc_hud_control(self.packer_pt, self.CAN.pt, acc_hud_status, set_speed,
                                                       lead_distance, hud_control.leadDistanceBars))

    # **** Stock ACC Button Controls **************************************** #

    gra_send_ready = self.CP.pcmCruise and CS.gra_stock_values["COUNTER"] != self.gra_acc_counter_last
    if gra_send_ready and (CC.cruiseControl.cancel or CC.cruiseControl.resume):
      can_sends.append(self.CCS.create_acc_buttons_control(self.packer_pt, self.CAN.ext, CS.gra_stock_values,
                                                           cancel=CC.cruiseControl.cancel, resume=CC.cruiseControl.resume))
>>>>>>> c5b8a646

    new_actuators = actuators.as_builder()
    new_actuators.torque = self.apply_torque_last / self.CCP.STEER_MAX
    new_actuators.torqueOutputCan = self.apply_torque_last
    new_actuators.curvature = float(self.apply_curvature_last)
    new_actuators.accel = self.accel_last
    new_actuators.speed = actuators.speed

    self.lead_distance_bars_last = hud_control.leadDistanceBars
    self.gra_acc_counter_last = CS.gra_stock_values["COUNTER"]
    self.frame += 1
    return new_actuators, can_sends<|MERGE_RESOLUTION|>--- conflicted
+++ resolved
@@ -1,20 +1,12 @@
 import numpy as np
-<<<<<<< HEAD
-from opendbc.can.packer import CANPacker
+
+from opendbc.can import CANPacker
 from opendbc.car import Bus, apply_driver_steer_torque_limits, apply_std_curvature_limits, structs, DT_CTRL
 from opendbc.car.common.conversions import Conversions as CV
 from opendbc.car.interfaces import CarControllerBase
 from opendbc.car.volkswagen import mqbcan, pqcan, mebcan, pandacan
-from opendbc.car.volkswagen.values import CANBUS, CarControllerParams, VolkswagenFlags
+from opendbc.car.volkswagen.values import CanBus, CarControllerParams, VolkswagenFlags
 from opendbc.car.volkswagen.mebutils import get_long_jerk_limits, get_long_control_limits, map_speed_to_acc_tempolimit
-=======
-from opendbc.can import CANPacker
-from opendbc.car import Bus, DT_CTRL, apply_driver_steer_torque_limits, structs
-from opendbc.car.common.conversions import Conversions as CV
-from opendbc.car.interfaces import CarControllerBase
-from opendbc.car.volkswagen import mqbcan, pqcan
-from opendbc.car.volkswagen.values import CanBus, CarControllerParams, VolkswagenFlags
->>>>>>> c5b8a646
 
 VisualAlert = structs.CarControl.HUDControl.VisualAlert
 LongCtrlState = structs.CarControl.Actuators.LongControlState
@@ -24,13 +16,9 @@
   def __init__(self, dbc_names, CP, CP_SP):
     super().__init__(dbc_names, CP, CP_SP)
     self.CCP = CarControllerParams(CP)
-<<<<<<< HEAD
+    self.CAN = CanBus(CP)
     self.CCS = pqcan if CP.flags & VolkswagenFlags.PQ else (mebcan if CP.flags & VolkswagenFlags.MEB else mqbcan)
     self.PC = pandacan
-=======
-    self.CAN = CanBus(CP)
-    self.CCS = pqcan if CP.flags & VolkswagenFlags.PQ else mqbcan
->>>>>>> c5b8a646
     self.packer_pt = CANPacker(dbc_names[Bus.pt])
     self.aeb_available = not CP.flags & VolkswagenFlags.PQ
 
@@ -65,7 +53,7 @@
     # **** DATA FOR PANDA VIA CAN ************************************************ #
     if self.frame % self.CCP.STEER_STEP == 0:
       if self.CP.flags & VolkswagenFlags.MEB:
-        can_sends.append(self.PC.create_panda_data(self.packer_pt, CANBUS.pt, CC.rollDEPRECATED))
+        can_sends.append(self.PC.create_panda_data(self.packer_pt, self.CAN.pt, CC.rollDEPRECATED))
 
     # **** Steering Controls ************************************************ #
 
@@ -99,7 +87,7 @@
             apply_curvature = 0. # inactive curvature
             steering_power = 0
 
-        can_sends.append(self.CCS.create_steering_control(self.packer_pt, CANBUS.pt, apply_curvature, hca_enabled, steering_power))
+        can_sends.append(self.CCS.create_steering_control(self.packer_pt, self.CAN.pt, apply_curvature, hca_enabled, steering_power))
         self.apply_curvature_last = apply_curvature
         self.steering_power_last = steering_power
         
@@ -132,15 +120,9 @@
         if not hca_enabled:
           self.hca_frame_timer_running = 0
 
-<<<<<<< HEAD
         self.eps_timer_soft_disable_alert = self.hca_frame_timer_running > self.CCP.STEER_TIME_ALERT / DT_CTRL
         self.apply_torque_last = apply_torque
-        can_sends.append(self.CCS.create_steering_control(self.packer_pt, CANBUS.pt, apply_torque, hca_enabled))
-=======
-      self.eps_timer_soft_disable_alert = self.hca_frame_timer_running > self.CCP.STEER_TIME_ALERT / DT_CTRL
-      self.apply_torque_last = apply_torque
-      can_sends.append(self.CCS.create_steering_control(self.packer_pt, self.CAN.pt, apply_torque, hca_enabled))
->>>>>>> c5b8a646
+        can_sends.append(self.CCS.create_steering_control(self.packer_pt, self.CAN.pt, apply_torque, hca_enabled))
 
       if self.CP.flags & VolkswagenFlags.STOCK_HCA_PRESENT:
         # Pacify VW Emergency Assist driver inactivity detection by changing its view of driver steering input torque
@@ -157,7 +139,7 @@
       # propably EA is stock activated only for cars equipped with capacitive steering wheel
       # (also stock long does resume from stop as long as hands on is detected additionally to OP resume spam)
       if self.frame % 6 == 0:
-        can_sends.append(mebcan.create_capacitive_wheel_touch(self.packer_pt, self.ext_bus, CC.latActive, CS.klr_stock_values))
+        can_sends.append(mebcan.create_capacitive_wheel_touch(self.packer_pt, self.CAN.ext, CC.latActive, CS.klr_stock_values))
 
     # **** Blinker Controls ************************************************** #
     # "Wechselblinken" has to be allowed in assistance blinker functions in gateway
@@ -169,7 +151,7 @@
         blinker_active = CS.left_blinker_active or CS.right_blinker_active
         left_blinker = CC.leftBlinker if not blinker_active else False
         right_blinker = CC.rightBlinker if not blinker_active else False
-        can_sends.append(mebcan.create_blinker_control(self.packer_pt, CANBUS.pt, CS.ea_hud_stock_values, left_blinker, right_blinker))
+        can_sends.append(mebcan.create_blinker_control(self.packer_pt, self.CAN.pt, CS.ea_hud_stock_values, left_blinker, right_blinker))
 
     # **** Cruise Controls ************************************************** #
     
@@ -187,7 +169,6 @@
     if self.frame % self.CCP.ACC_CONTROL_STEP == 0 and self.CP.openpilotLongitudinalControl:
       if not self.long_cruise_control:
         stopping = actuators.longControlState == LongCtrlState.stopping
-<<<<<<< HEAD
         
         if self.CP.flags & VolkswagenFlags.MEB:
           # Logic to prevent car error with EPB:
@@ -217,7 +198,7 @@
           acc_control = self.CCS.acc_control_value(CS.out.cruiseState.available, CS.out.accFaulted, CC.enabled, long_override)          
           acc_hold_type = self.CCS.acc_hold_type(CS.out.cruiseState.available, CS.out.accFaulted, CC.enabled, starting, stopping,
                                                  CS.esp_hold_confirmation, long_override, long_override_begin, long_disabling)
-          can_sends.extend(self.CCS.create_acc_accel_control(self.packer_pt, CANBUS.pt, CS.acc_type, CC.enabled,
+          can_sends.extend(self.CCS.create_acc_accel_control(self.packer_pt, self.CAN.pt, CS.acc_type, CC.enabled,
                                                              self.long_jerk_up_last, self.long_jerk_down_last, upper_control_limit, lower_control_limit,
                                                              accel, acc_control, acc_hold_type, stopping, starting, CS.out.vEgoRaw * CV.MS_TO_KPH,
                                                              long_override, CS.travel_assist_available))
@@ -227,14 +208,9 @@
           accel = float(np.clip(actuators.accel, self.CCP.ACCEL_MIN, self.CCP.ACCEL_MAX) if CC.longActive else 0)
         
           acc_control = self.CCS.acc_control_value(CS.out.cruiseState.available, CS.out.accFaulted, CC.longActive)
-          can_sends.extend(self.CCS.create_acc_accel_control(self.packer_pt, CANBUS.pt, CS.acc_type, CC.longActive, accel,
+          can_sends.extend(self.CCS.create_acc_accel_control(self.packer_pt, self.CAN.pt, CS.acc_type, CC.longActive, accel,
                                                              acc_control, stopping, starting, CS.esp_hold_confirmation))
         self.accel_last = accel
-=======
-        starting = actuators.longControlState == LongCtrlState.pid and (CS.esp_hold_confirmation or CS.out.vEgo < self.CP.vEgoStopping)
-        can_sends.extend(self.CCS.create_acc_accel_control(self.packer_pt, self.CAN.pt, CS.acc_type, CC.longActive, accel,
-                                                           acc_control, stopping, starting, CS.esp_hold_confirmation))
->>>>>>> c5b8a646
 
       #if self.aeb_available:
       #  if self.frame % self.CCP.AEB_CONTROL_STEP == 0:
@@ -248,25 +224,19 @@
       hud_alert = 0
       if hud_control.visualAlert in (VisualAlert.steerRequired, VisualAlert.ldw):
         hud_alert = self.CCP.LDW_MESSAGES["laneAssistTakeOver"]
-<<<<<<< HEAD
-=======
-      can_sends.append(self.CCS.create_lka_hud_control(self.packer_pt, self.CAN.pt, CS.ldw_stock_values, CC.latActive,
-                                                       CS.out.steeringPressed, hud_alert, hud_control))
->>>>>>> c5b8a646
 
       if self.CP.flags & VolkswagenFlags.MEB:
         sound_alert = self.CCP.LDW_SOUNDS["Beep"] if hud_alert == self.CCP.LDW_MESSAGES["laneAssistTakeOver"] else self.CCP.LDW_SOUNDS["None"]
-        can_sends.append(self.CCS.create_lka_hud_control(self.packer_pt, CANBUS.pt, CS.ldw_stock_values, CC.latActive,
+        can_sends.append(self.CCS.create_lka_hud_control(self.packer_pt, self.CAN.pt, CS.ldw_stock_values, CC.latActive,
                                                          CS.out.steeringPressed, hud_alert, hud_control, sound_alert))
       else:
-        can_sends.append(self.CCS.create_lka_hud_control(self.packer_pt, CANBUS.pt, CS.ldw_stock_values, CC.latActive,
+        can_sends.append(self.CCS.create_lka_hud_control(self.packer_pt, self.CAN.pt, CS.ldw_stock_values, CC.latActive,
                                                          CS.out.steeringPressed, hud_alert, hud_control))
 
     if hud_control.leadDistanceBars != self.lead_distance_bars_last:
       self.distance_bar_frame = self.frame
     
     if self.frame % self.CCP.ACC_HUD_STEP == 0 and self.CP.openpilotLongitudinalControl:
-<<<<<<< HEAD
       if not(CS.acc_type == 3 and self.CP.flags & VolkswagenFlags.PQ):
         if self.CP.flags & VolkswagenFlags.MEB:
           fcw_alert = hud_control.visualAlert == VisualAlert.fcw
@@ -285,7 +255,7 @@
           
           acc_hud_event = self.CCS.acc_hud_event(acc_hud_status, CS.esp_hold_confirmation, sl_predicative_active, sl_active)
           
-          can_sends.append(self.CCS.create_acc_hud_control(self.packer_pt, CANBUS.pt, acc_hud_status, hud_control.setSpeed * CV.MS_TO_KPH,
+          can_sends.append(self.CCS.create_acc_hud_control(self.packer_pt, self.CAN.pt, acc_hud_status, hud_control.setSpeed * CV.MS_TO_KPH,
                                                            hud_control.leadVisible, hud_control.leadDistanceBars + 1, show_distance_bars,
                                                            CS.esp_hold_confirmation, distance, gap, fcw_alert, acc_hud_event, speed_limit))
 
@@ -296,14 +266,14 @@
           acc_hud_status = self.CCS.acc_hud_status_value(CS.out.cruiseState.available, CS.out.accFaulted, CC.longActive)
           # FIXME: follow the recent displayed-speed updates, also use mph_kmh toggle to fix display rounding problem?
           set_speed = hud_control.setSpeed * CV.MS_TO_KPH
-          can_sends.append(self.CCS.create_acc_hud_control(self.packer_pt, CANBUS.pt, acc_hud_status, set_speed,
+          can_sends.append(self.CCS.create_acc_hud_control(self.packer_pt, self.CAN.pt, acc_hud_status, set_speed,
                                                            lead_distance, hud_control.leadDistanceBars))
 
     # **** Stock ACC Button Controls **************************************** #
 
     gra_send_ready = CS.gra_stock_values["COUNTER"] != self.gra_acc_counter_last
     if gra_send_ready:
-      bus_send = CANBUS.main if self.CP.flags & VolkswagenFlags.PQ else self.ext_bus
+      bus_send = self.CAN.main if self.CP.flags & VolkswagenFlags.PQ else self.CAN.ext
       if self.CP.pcmCruise and (CC.cruiseControl.cancel or CC.cruiseControl.resume):
         can_sends.append(self.CCS.create_acc_buttons_control(self.packer_pt, bus_send, CS.gra_stock_values,
                                                              cancel=CC.cruiseControl.cancel, resume=CC.cruiseControl.resume))
@@ -312,24 +282,6 @@
                                                              up=self.gra_up, down=self.gra_down))
         self.gra_up = False
         self.gra_down = False
-=======
-      lead_distance = 0
-      if hud_control.leadVisible and self.frame * DT_CTRL > 1.0:  # Don't display lead until we know the scaling factor
-        lead_distance = 512 if CS.upscale_lead_car_signal else 8
-      acc_hud_status = self.CCS.acc_hud_status_value(CS.out.cruiseState.available, CS.out.accFaulted, CC.longActive)
-      # FIXME: PQ may need to use the on-the-wire mph/kmh toggle to fix rounding errors
-      # FIXME: Detect clusters with vEgoCluster offsets and apply an identical vCruiseCluster offset
-      set_speed = hud_control.setSpeed * CV.MS_TO_KPH
-      can_sends.append(self.CCS.create_acc_hud_control(self.packer_pt, self.CAN.pt, acc_hud_status, set_speed,
-                                                       lead_distance, hud_control.leadDistanceBars))
-
-    # **** Stock ACC Button Controls **************************************** #
-
-    gra_send_ready = self.CP.pcmCruise and CS.gra_stock_values["COUNTER"] != self.gra_acc_counter_last
-    if gra_send_ready and (CC.cruiseControl.cancel or CC.cruiseControl.resume):
-      can_sends.append(self.CCS.create_acc_buttons_control(self.packer_pt, self.CAN.ext, CS.gra_stock_values,
-                                                           cancel=CC.cruiseControl.cancel, resume=CC.cruiseControl.resume))
->>>>>>> c5b8a646
 
     new_actuators = actuators.as_builder()
     new_actuators.torque = self.apply_torque_last / self.CCP.STEER_MAX
