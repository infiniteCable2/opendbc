--- conflicted
+++ resolved
@@ -169,21 +169,12 @@
     if self.frame % self.CCP.ACC_CONTROL_STEP == 0 and self.CP.openpilotLongitudinalControl:
       stopping = actuators.longControlState == LongCtrlState.stopping
         
-<<<<<<< HEAD
-        if self.CP.flags & (VolkswagenFlags.MEB | VolkswagenFlags.MQB_EVO):
-          # Logic to prevent car error with EPB:
-          #   * send a few frames of HMS RAMP RELEASE command at the very begin of long override and right at the end of active long control -> clean exit of ACC car controls
-          #   * (1 frame of HMS RAMP RELEASE is enough, but lower the possibility of panda safety blocking it)
-          starting = actuators.longControlState == LongCtrlState.starting and CS.out.vEgo <= self.CP.vEgoStarting # openpilot sets starting state after overriding, ensure being in range
-          accel = float(np.clip(actuators.accel, self.CCP.ACCEL_MIN, self.CCP.ACCEL_MAX) if CC.enabled else 0)
-=======
-      if self.CP.flags & VolkswagenFlags.MEB:
+      if self.CP.flags & (VolkswagenFlags.MEB | VolkswagenFlags.MQB_EVO):
         # Logic to prevent car error with EPB:
         #   * send a few frames of HMS RAMP RELEASE command at the very begin of long override and right at the end of active long control -> clean exit of ACC car controls
         #   * (1 frame of HMS RAMP RELEASE is enough, but lower the possibility of panda safety blocking it)
         starting = actuators.longControlState == LongCtrlState.starting and CS.out.vEgo <= self.CP.vEgoStarting # openpilot sets starting state after overriding, ensure being in range
         accel = float(np.clip(actuators.accel, self.CCP.ACCEL_MIN, self.CCP.ACCEL_MAX) if CC.enabled else 0)
->>>>>>> 429a4da6
 
         long_override = CC.cruiseControl.override or CS.out.gasPressed
         self.long_override_counter = min(self.long_override_counter + 1, 5) if long_override else 0
@@ -240,24 +231,13 @@
       self.distance_bar_frame = self.frame
     
     if self.frame % self.CCP.ACC_HUD_STEP == 0 and self.CP.openpilotLongitudinalControl:
-<<<<<<< HEAD
-      if not(CS.acc_type == 3 and self.CP.flags & VolkswagenFlags.PQ):
-        if self.CP.flags & (VolkswagenFlags.MEB | VolkswagenFlags.MQB_EVO):
-          fcw_alert = hud_control.visualAlert == VisualAlert.fcw
-          show_distance_bars = self.frame - self.distance_bar_frame < 400
-          gap = max(8, CS.out.vEgo * hud_control.leadFollowTime)
-          distance = max(8, hud_control.leadDistance) if hud_control.leadDistance != 0 else 0
-          acc_hud_status = self.CCS.acc_hud_status_value(CS.out.cruiseState.available, CS.out.accFaulted, CC.enabled,
-                                                         CC.cruiseControl.override or CS.out.gasPressed)
-=======
-      if self.CP.flags & VolkswagenFlags.MEB:
+      if self.CP.flags & (VolkswagenFlags.MEB | VolkswagenFlags.MQB_EVO):
         fcw_alert = hud_control.visualAlert == VisualAlert.fcw
         show_distance_bars = self.frame - self.distance_bar_frame < 400
         gap = max(8, CS.out.vEgo * hud_control.leadFollowTime)
         distance = max(8, hud_control.leadDistance) if hud_control.leadDistance != 0 else 0
         acc_hud_status = self.CCS.acc_hud_status_value(CS.out.cruiseState.available, CS.out.accFaulted, CC.enabled,
                                                        CC.cruiseControl.override or CS.out.gasPressed)
->>>>>>> 429a4da6
           
         sl_predicative_active = True if CC.cruiseControl.speedLimitPredicative and CS.out.cruiseState.speedLimitPredicative != 0 else False
         if CC.cruiseControl.speedLimit and CS.out.cruiseState.speedLimit != 0 and self.speed_limit_last != CS.out.cruiseState.speedLimit:
