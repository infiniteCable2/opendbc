--- conflicted
+++ resolved
@@ -549,24 +549,10 @@
   )
   CUPRA_BORN_MK1 = VolkswagenMEBPlatformConfig(
     [VWCarDocs("CUPRA Born 2022-23"),],
-    # for CUPRA BORN 77kWh 170 kW, tireStiffnessFactor and centerToFrontRatio are approximations
-<<<<<<< HEAD
-    VolkswagenCarSpecs(mass=1950, wheelbase=2.766, steerRatio=15.9, centerToFrontRatio=0.496, tireStiffnessFactor=1.0),
+    VolkswagenCarSpecs(mass=1950, wheelbase=2.766, steerRatio=15.9),
     chassis_codes={"K1"},
     model_years={"N","P"},
     wmis={WMI.SEAT},
-=======
-    VolkswagenCarSpecs(mass=1950, wheelbase=2.766, steerRatio=15.9),
-    chassis_codes={"K1", "E1", "E2"}, # cupra born 2023, ID.3 older gen, ID.4 2021
-    wmis={WMI.SEAT, WMI.VOLKSWAGEN_USA_SUV, WMI.VOLKSWAGEN_EUROPE_CAR},
-  )
-  CUPRA_BORN_GEN2 = VolkswagenMEBPlatformConfig(
-    [VWCarDocs("CUPRA Born Gen 2")],
-    CUPRA_BORN_MK1.specs,
-    chassis_codes={"E8", "NY", "E1"}, # ID.4 newer gen and 2024 (gen 2), skoda enyaq (probably gen 2), ID.3 Pro 2025 (gen 2.2)
-    wmis={WMI.SEAT, WMI.VOLKSWAGEN_USA_SUV, WMI.VOLKSWAGEN_EUROPE_CAR, WMI.SKODA},
-    flags=VolkswagenFlags.MEB_GEN2,
->>>>>>> 9967b757
   )
   SKODA_FABIA_MK4 = VolkswagenMQBPlatformConfig(
     [VWCarDocs("Škoda Fabia 2022-23", footnotes=[Footnote.VW_MQB_A0])],
