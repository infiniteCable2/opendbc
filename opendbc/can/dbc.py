import re
import os
from dataclasses import dataclass
from collections.abc import Callable

from opendbc import DBC_PATH

# TODO: these should just be passed in along with the DBC file
from opendbc.car.honda.hondacan import honda_checksum
from opendbc.car.toyota.toyotacan import toyota_checksum
from opendbc.car.subaru.subarucan import subaru_checksum
from opendbc.car.chrysler.chryslercan import chrysler_checksum, fca_giorgio_checksum
from opendbc.car.hyundai.hyundaicanfd import hkg_can_fd_checksum
from opendbc.car.volkswagen.mqbcan import volkswagen_mqb_meb_gen2_checksum, volkswagen_mqb_meb_checksum, xor_checksum
from opendbc.car.tesla.teslacan import tesla_checksum
from opendbc.car.body.bodycan import body_checksum
from opendbc.car.psa.psacan import psa_checksum


class SignalType:
  DEFAULT = 0
  COUNTER = 1
  HONDA_CHECKSUM = 2
  TOYOTA_CHECKSUM = 3
  BODY_CHECKSUM = 4
  VOLKSWAGEN_MQB_MEB_CHECKSUM = 5
  XOR_CHECKSUM = 6
  SUBARU_CHECKSUM = 7
  CHRYSLER_CHECKSUM = 8
  HKG_CAN_FD_CHECKSUM = 9
  FCA_GIORGIO_CHECKSUM = 10
  TESLA_CHECKSUM = 11
<<<<<<< HEAD
  VOLKSWAGEN_MQB_MEB_GEN2_CHECKSUM = 12
=======
  PSA_CHECKSUM = 12
>>>>>>> aa0aa1b7


@dataclass
class Signal:
  name: str
  start_bit: int
  msb: int
  lsb: int
  size: int
  is_signed: bool
  factor: float
  offset: float
  is_little_endian: bool
  type: int = SignalType.DEFAULT
  calc_checksum: 'Callable[[int, Signal, bytearray], int] | None' = None


@dataclass
class Msg:
  name: str
  address: int
  size: int
  sigs: dict[str, Signal]


@dataclass
class Val:
  name: str
  address: int
  def_val: str
  sigs: dict[str, Signal] | None = None


BO_RE = re.compile(r"^BO_ (\w+) (\w+) *: (\w+) (\w+)")
SG_RE = re.compile(r"^SG_ (\w+) : (\d+)\|(\d+)@(\d)([+-]) \(([0-9.+\-eE]+),([0-9.+\-eE]+)\) \[[0-9.+\-eE]+\|[0-9.+\-eE]+\] \".*\" .*")
SGM_RE = re.compile(r"^SG_ (\w+) (\w+) *: (\d+)\|(\d+)@(\d)([+-]) \(([0-9.+\-eE]+),([0-9.+\-eE]+)\) \[[0-9.+\-eE]+\|[0-9.+\-eE]+\] \".*\" .*")
VAL_RE = re.compile(r"^VAL_ (\w+) (\w+) (.*);")
VAL_SPLIT_RE = re.compile(r'["]+')


@dataclass
class DBC:
  name: str
  msgs: dict[int, Msg]
  addr_to_msg: dict[int, Msg]
  name_to_msg: dict[str, Msg]
  vals: list[Val]

  def __init__(self, name: str):
    dbc_path = name
    if not os.path.exists(dbc_path):
      dbc_path = os.path.join(DBC_PATH, name + ".dbc")

    self._parse(dbc_path)

  def _parse(self, path: str):
    self.name = os.path.basename(path).replace(".dbc", "")
    with open(path) as f:
      lines = f.readlines()

    checksum_state = get_checksum_state(self.name)
    be_bits = [j + i * 8 for i in range(64) for j in range(7, -1, -1)]
    self.msgs: dict[int, Msg] = {}
    self.addr_to_msg: dict[int, Msg] = {}
    self.name_to_msg: dict[str, Msg] = {}
    self.vals: list[Val] = []
    address = 0
    signals_temp: dict[int, dict[str, Signal]] = {}
    for line_num, line in enumerate(lines, 1):
      line = line.strip()
      if line.startswith("BO_ "):
        m = BO_RE.match(line)
        if not m:
          continue
        address = int(m.group(1), 0)
        msg_name = m.group(2)
        size = int(m.group(3), 0)
        sigs = {}
        self.msgs[address] = Msg(msg_name, address, size, sigs)
        self.addr_to_msg[address] = self.msgs[address]
        self.name_to_msg[msg_name] = self.msgs[address]
        signals_temp[address] = sigs
      elif line.startswith("SG_ "):
        m = SG_RE.search(line)
        offset = 0
        if not m:
          m = SGM_RE.search(line)
          if not m:
            continue
          offset = 1
        sig_name = m.group(1)
        start_bit = int(m.group(2 + offset))
        size = int(m.group(3 + offset))
        is_little_endian = m.group(4 + offset) == "1"
        is_signed = m.group(5 + offset) == "-"
        factor = float(m.group(6 + offset))
        offset_val = float(m.group(7 + offset))

        if is_little_endian:
          lsb = start_bit
          msb = start_bit + size - 1
        else:
          idx = be_bits.index(start_bit)
          lsb = be_bits[idx + size - 1]
          msb = start_bit

        sig = Signal(sig_name, start_bit, msb, lsb, size, is_signed, factor, offset_val, is_little_endian)
        set_signal_type(sig, checksum_state, self.name, line_num)
        signals_temp[address][sig_name] = sig
      elif line.startswith("VAL_ "):
        m = VAL_RE.search(line)
        if not m:
          continue
        val_addr = int(m.group(1), 0)
        sgname = m.group(2)
        defs = m.group(3)
        words = [w.strip() for w in VAL_SPLIT_RE.split(defs) if w.strip()]
        words = [w.upper().replace(" ", "_") for w in words]
        val_def = " ".join(words).strip()
        self.vals.append(Val(sgname, val_addr, val_def))
    for addr, sigs in signals_temp.items():
      self.msgs[addr].sigs = sigs


# ***** checksum functions *****

def tesla_setup_signal(sig: Signal, dbc_name: str, line_num: int) -> None:
  if sig.name.endswith("Counter"):
    sig.type = SignalType.COUNTER
  elif sig.name.endswith("Checksum"):
    sig.type = SignalType.TESLA_CHECKSUM
    sig.calc_checksum = tesla_checksum


@dataclass
class ChecksumState:
  checksum_size: int
  counter_size: int
  checksum_start_bit: int
  counter_start_bit: int
  little_endian: bool
  checksum_type: int
  calc_checksum: Callable[[int, Signal, bytearray], int] | None
  setup_signal: Callable[[Signal, str, int], None] | None = None


def get_checksum_state(dbc_name: str) -> ChecksumState | None:
  if dbc_name.startswith(("honda_", "acura_")):
    return ChecksumState(4, 2, 3, 5, False, SignalType.HONDA_CHECKSUM, honda_checksum)
  elif dbc_name.startswith(("toyota_", "lexus_")):
    return ChecksumState(8, -1, 7, -1, False, SignalType.TOYOTA_CHECKSUM, toyota_checksum)
  elif dbc_name.startswith("hyundai_canfd_generated"):
    return ChecksumState(16, -1, 0, -1, True, SignalType.HKG_CAN_FD_CHECKSUM, hkg_can_fd_checksum)
  elif dbc_name.startswith("vw_meb_2024"):
    return ChecksumState(8, 4, 0, 0, True, SignalType.VOLKSWAGEN_MQB_MEB_GEN2_CHECKSUM, volkswagen_mqb_meb_gen2_checksum)
  elif dbc_name.startswith(("vw_mqb", "vw_mqbevo", "vw_meb")):
    return ChecksumState(8, 4, 0, 0, True, SignalType.VOLKSWAGEN_MQB_MEB_CHECKSUM, volkswagen_mqb_meb_checksum)
  elif dbc_name.startswith("vw_pq"):
    return ChecksumState(8, 4, 0, -1, True, SignalType.XOR_CHECKSUM, xor_checksum)
  elif dbc_name.startswith("subaru_global_"):
    return ChecksumState(8, -1, 0, -1, True, SignalType.SUBARU_CHECKSUM, subaru_checksum)
  elif dbc_name.startswith("chrysler_"):
    return ChecksumState(8, -1, 7, -1, False, SignalType.CHRYSLER_CHECKSUM, chrysler_checksum)
  elif dbc_name.startswith("fca_giorgio"):
    return ChecksumState(8, -1, 7, -1, False, SignalType.FCA_GIORGIO_CHECKSUM, fca_giorgio_checksum)
  elif dbc_name.startswith("comma_body"):
    return ChecksumState(8, 4, 7, 3, False, SignalType.BODY_CHECKSUM, body_checksum)
  elif dbc_name.startswith("tesla_model3_party"):
    return ChecksumState(8, -1, 0, -1, True, SignalType.TESLA_CHECKSUM, tesla_checksum, tesla_setup_signal)
  elif dbc_name.startswith("psa_"):
    return ChecksumState(4, 4, 7, 3, False, SignalType.PSA_CHECKSUM, psa_checksum)
  return None


def set_signal_type(sig: Signal, chk: ChecksumState | None, dbc_name: str, line_num: int) -> None:
  sig.calc_checksum = None
  if chk:
    if chk.setup_signal:
      chk.setup_signal(sig, dbc_name, line_num)
    if sig.name == "CHECKSUM":
      sig.type = chk.checksum_type
      sig.calc_checksum = chk.calc_checksum
    elif sig.name == "COUNTER":
      sig.type = SignalType.COUNTER<|MERGE_RESOLUTION|>--- conflicted
+++ resolved
@@ -30,11 +30,8 @@
   HKG_CAN_FD_CHECKSUM = 9
   FCA_GIORGIO_CHECKSUM = 10
   TESLA_CHECKSUM = 11
-<<<<<<< HEAD
-  VOLKSWAGEN_MQB_MEB_GEN2_CHECKSUM = 12
-=======
   PSA_CHECKSUM = 12
->>>>>>> aa0aa1b7
+  VOLKSWAGEN_MQB_MEB_GEN2_CHECKSUM = 13
 
 
 @dataclass
