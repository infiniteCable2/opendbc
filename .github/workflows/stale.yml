name: stale
on:
  schedule:
    - cron: '30 1 * * *'
  workflow_dispatch:

env:
  DAYS_BEFORE_PR_CLOSE: 2
  DAYS_BEFORE_PR_STALE: 9

jobs:
  stale:
    runs-on: ubuntu-latest
    steps:
      - uses: actions/stale@v9
        with:
          exempt-all-milestones: true

          # pull request config
          stale-pr-message: 'This PR has had no activity for ${{ env.DAYS_BEFORE_PR_STALE }} days. It will be automatically closed in ${{ env.DAYS_BEFORE_PR_CLOSE }} days if there is no activity.'
          close-pr-message: 'This PR has been automatically closed due to inactivity. Feel free to re-open once activity resumes.'
          stale-pr-label: stale
<<<<<<< HEAD
          delete-branch: ${{ github.event.pull_request.head.repo.full_name == 'sunnypilot/opendbc' }} # only delete branches on the main repo
=======
          delete-branch: ${{ github.event.pull_request.head.repo.full_name == 'commaai/opendbc' }} # only delete branches on the main repo
          exempt-draft-pr: true
>>>>>>> fb6ad760
          exempt-pr-labels: "ignore stale" # if wip, don't mark as stale
          days-before-pr-stale: ${{ env.DAYS_BEFORE_PR_STALE }}
          days-before-pr-close: ${{ env.DAYS_BEFORE_PR_CLOSE }}

          # issue config
          days-before-issue-stale: -1 # ignore issues for now<|MERGE_RESOLUTION|>--- conflicted
+++ resolved
@@ -20,12 +20,8 @@
           stale-pr-message: 'This PR has had no activity for ${{ env.DAYS_BEFORE_PR_STALE }} days. It will be automatically closed in ${{ env.DAYS_BEFORE_PR_CLOSE }} days if there is no activity.'
           close-pr-message: 'This PR has been automatically closed due to inactivity. Feel free to re-open once activity resumes.'
           stale-pr-label: stale
-<<<<<<< HEAD
           delete-branch: ${{ github.event.pull_request.head.repo.full_name == 'sunnypilot/opendbc' }} # only delete branches on the main repo
-=======
-          delete-branch: ${{ github.event.pull_request.head.repo.full_name == 'commaai/opendbc' }} # only delete branches on the main repo
           exempt-draft-pr: true
->>>>>>> fb6ad760
           exempt-pr-labels: "ignore stale" # if wip, don't mark as stale
           days-before-pr-stale: ${{ env.DAYS_BEFORE_PR_STALE }}
           days-before-pr-close: ${{ env.DAYS_BEFORE_PR_CLOSE }}
